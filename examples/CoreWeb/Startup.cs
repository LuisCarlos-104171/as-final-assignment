--- conflicted
+++ resolved
@@ -1,246 +1,241 @@
-﻿/*
- * Copyright (c) 2017-2018 Håkan Edling
- *
- * This software may be modified and distributed under the terms
- * of the MIT license.  See the LICENSE file for details.
- * 
- * http://github.com/tidyui/coreweb
- * 
- */
-
-using Microsoft.AspNetCore.Builder;
-using Microsoft.AspNetCore.Hosting;
-using Microsoft.EntityFrameworkCore;
-using Microsoft.Extensions.Configuration;
-using Microsoft.Extensions.DependencyInjection;
-using Microsoft.Extensions.Logging;
-using Piranha;
-using Piranha.ImageSharp;
-using Piranha.Local;
-using Piranha.Services;
-using System;
-using System.Collections.Generic;
-using System.IO;
-using System.Linq;
-
-namespace CoreWeb
-{
-    public class Startup
-    {
-        /// <summary>
-        /// The application config.
-        /// </summary>
-        public IConfiguration Configuration { get; set; }
-
-        /// <summary>
-        /// Default constructor.
-        /// </summary>
-        /// <param name="env">The current hosting environment</param>
-        public Startup(IConfiguration configuration) {
-            Configuration = configuration;
-        }
-
-        // This method gets called by the runtime. Use this method to add services to the container.
-        // For more information on how to configure your application, visit http://go.microsoft.com/fwlink/?LinkID=398940
-        public IServiceProvider ConfigureServices(IServiceCollection services) {
-            services.AddMvc(config => {
-                config.ModelBinderProviders.Insert(0, new Piranha.Manager.Binders.AbstractModelBinderProvider());
-            });
-            services.AddDbContext<Db>(options => options.UseSqlite("Filename=./piranha.coreweb.db"));
-            services.AddSingleton<IStorage, FileStorage>();
-            services.AddSingleton<IImageProcessor, ImageSharpProcessor>();
-<<<<<<< HEAD
-            services.AddPiranhaEF();
-            services.AddPiranhaSimpleSecurity(
-                new Piranha.AspNetCore.SimpleUser(Piranha.Manager.Permission.All()) {
-                    UserName = "admin",
-                    Password = "password"
-                }
-            );
-=======
-            services.AddScoped<IDb, Db>();
-            services.AddScoped<Piranha.AspNetCore.Identity.Db, Piranha.AspNetCore.Identity.Db>();
-            services.AddScoped<IApi, Api>();
->>>>>>> 930fe774
-            services.AddPiranhaManager();
-            services.AddPiranhaIdentityWithSeed(options => options.UseSqlite("Filename=./piranha.coreweb.db"));
-
-            return services.BuildServiceProvider();
-        }
-
-        // This method gets called by the runtime. Use this method to configure the HTTP request pipeline.
-        public void Configure(IApplicationBuilder app, IHostingEnvironment env, ILoggerFactory loggerFactory, IServiceProvider services) {
-            loggerFactory.AddConsole();
-
-            if (env.IsDevelopment()) {
-                app.UseDeveloperExceptionPage();
-            }
-
-            // Initialize Piranha
-            var api = services.GetService<IApi>();
-            App.Init(api);
-
-            var db = services.GetService<Piranha.AspNetCore.Identity.Db>();
-            var roles = db.Roles.ToList();
-
-            // Build types
-            var pageTypeBuilder = new Piranha.AttributeBuilder.PageTypeBuilder(api)
-                .AddType(typeof(Models.StandardBlog))
-                .AddType(typeof(Models.StandardPage))
-                .AddType(typeof(Models.TeaserPage));
-            pageTypeBuilder.Build()
-                .DeleteOrphans();
-            var postTypeBuilder = new Piranha.AttributeBuilder.PostTypeBuilder(api)
-                .AddType(typeof(Models.ArticlePost));
-            postTypeBuilder.Build()
-                .DeleteOrphans();
-
-            // Register middleware
-            app.UseStaticFiles();
-            app.UseAuthentication();
-            app.UsePiranha();
-            app.UsePiranhaManager();
-            app.UseMvc(routes => {
-                routes.MapRoute(name: "areaRoute",
-                    template: "{area:exists}/{controller}/{action}/{id?}",
-                    defaults: new { controller = "Home", action = "Index" });
-
-                routes.MapRoute(
-                    name: "default",
-                    template: "{controller=home}/{action=index}/{id?}");
-            });
-
-            Seed(api);
-        }
-
-        /// <summary>
-        /// Seeds some test data.
-        /// </summary>
-        /// <param name="api">The current application api</param>
-        private void Seed(IApi api) {
-            if (api.Pages.GetAll().Count() == 0) {
-                // Get the default site
-                var site = api.Sites.GetDefault();
-
-                // Add media assets
-                var githubId = Guid.NewGuid();
-                var platformId = Guid.NewGuid();
-                var stopwatchId = Guid.NewGuid();
-
-                using (var stream = File.OpenRead("assets/seed/github.png")) {
-                    api.Media.Save(new Piranha.Models.StreamMediaContent() {
-                        Id = githubId,
-                        Filename = "github.png",
-                        Data = stream
-                    });
-                }
-                using (var stream = File.OpenRead("assets/seed/platform.png")) {
-                    api.Media.Save(new Piranha.Models.StreamMediaContent() {
-                        Id = platformId,
-                        Filename = "platform.png",
-                        Data = stream
-                    });
-                }
-                using (var stream = File.OpenRead("assets/seed/stopwatch.png")) {
-                    api.Media.Save(new Piranha.Models.StreamMediaContent() {
-                        Id = stopwatchId,
-                        Filename = "stopwatch.png",
-                        Data = stream
-                    });
-                }
-
-                // Add the startpage
-                using (var stream = File.OpenRead("assets/seed/startpage.md")) {
-                    using (var reader = new StreamReader(stream)) {
-                        var startPage = Models.TeaserPage.Create(api);
-
-                        // Add meta info
-                        startPage.SiteId = site.Id;
-                        startPage.Title = "Welcome to Piranha CMS";
-                        startPage.MetaKeywords = "Piranha, Piranha CMS, CMS, AspNetCore, DotNetCore, MVC";
-                        startPage.MetaDescription = "Piranha is the fun, fast and lightweight framework for developing cms-based web applications with AspNetCore.";
-                        startPage.NavigationTitle = "Home";
-                        startPage.Heading.Ingress = "The CMS framework with an extra bite";
-                        startPage.Body = reader.ReadToEnd();
-                        startPage.Published = DateTime.Now;
-
-                        // Add main content
-                        startPage.Blocks.Add(new Piranha.Extend.Blocks.HtmlBlock() {
-                            Body =
-                                "<h2>Welcome to the Test Page!</h2>" +
-                                "<p>Cras mattis consectetur purus sit amet fermentum. Aenean lacinia bibendum nulla sed consectetur. Duis mollis, est non commodo luctus, nisi erat porttitor ligula, eget lacinia odio sem nec elit. Praesent commodo cursus magna, vel scelerisque nisl consectetur et. Donec ullamcorper nulla non metus auctor fringilla. Donec id elit non mi porta gravida at eget metus. Praesent commodo cursus magna, vel scelerisque nisl consectetur et.</p>"
-                        });
-                        startPage.Blocks.Add(new Piranha.Extend.Blocks.QuoteBlock() {
-                            Body = "Vestibulum id ligula porta felis euismod semper. Etiam porta sem malesuada magna mollis euismod.",
-                        });
-                        startPage.Blocks.Add(new Piranha.Extend.Blocks.HtmlColumnBlock() {
-                            Column1 = "<p>Duis mollis, est non commodo luctus, nisi erat porttitor ligula, eget lacinia odio sem nec elit. Aenean lacinia bibendum nulla sed consectetur. Cum sociis natoque penatibus et magnis dis parturient montes, nascetur ridiculus mus.</p>",
-                            Column2 = "<p>Aenean eu leo quam. Pellentesque ornare sem lacinia quam venenatis vestibulum. Curabitur blandit tempus porttitor. Cum sociis natoque penatibus et magnis dis parturient montes, nascetur ridiculus mus.</p>"
-                        });
-
-                        // Add teasers
-                        startPage.Teasers.Add(new Models.Regions.Teaser() {
-                            Title = "Cross Platform",
-                            Image = platformId,
-                            Body = "Built for `NetStandard` and `AspNet Core`, Piranha CMS can be run on Windows, Linux and Mac OS X."
-                        });
-                        startPage.Teasers.Add(new Models.Regions.Teaser() {
-                            Title = "Super Fast",
-                            Image = stopwatchId,
-                            Body = "Designed from the ground up for super-fast performance using `EF Core` and optional Caching."
-                        });
-                        startPage.Teasers.Add(new Models.Regions.Teaser() {
-                            Title = "Open Source",
-                            Image = githubId,
-                            Body = "Everything is Open Source and released under the `MIT` license for maximum flexibility."
-                        });
-                        
-                        api.Pages.Save(startPage);
-
-                        var docsPage = Models.StandardPage.Create(api);
-                        docsPage.SiteId = site.Id;
-                        docsPage.SortOrder = 1;
-                        docsPage.Title = "Docs";
-                        docsPage.RedirectUrl = "https://github.com/PiranhaCMS/piranha.core/wiki";
-                        docsPage.Published = DateTime.Now;
-
-                        api.Pages.Save(docsPage);
-                    }
-                }
-
-                // Add the blog page
-                var blogPage = Models.StandardBlog.Create(api);
-
-                blogPage.SiteId = site.Id;
-                blogPage.Title = "Blog Archive";
-                blogPage.SortOrder = 1;
-                blogPage.MetaKeywords = "Piranha, Piranha CMS, CMS, AspNetCore, DotNetCore, MVC, Blog";
-                blogPage.MetaDescription = "Read the latest blog posts about Piranha, fast and lightweight framework for developing cms-based web applications with AspNetCore.";
-                blogPage.NavigationTitle = "Blog";
-                blogPage.Body = "Welcome to the blog, the best place to stay up to date with what's happening in the Piranha infested waters.";
-                blogPage.Published = DateTime.Now;
-
-                api.Pages.Save(blogPage);
-
-                // Add a blog post
-                using (var stream = File.OpenRead("assets/seed/blogpost.md")) {
-                    using (var reader = new StreamReader(stream)) {
-                        var post = Models.ArticlePost.Create(api);
-
-                        // Add main content
-                        post.BlogId = blogPage.Id;
-                        post.Category = "Uncategorized";
-                        post.Title = "My first post";
-                        post.MetaKeywords = "First, Blog, AspNetCore, DotNetCore";
-                        post.MetaDescription = "The first post ever written by a Piranha";
-                        post.Body = reader.ReadToEnd();
-                        post.Published = DateTime.Now;
-                        post.Tags.Add("Tech", "AspNetCore", "NetCore");  
-
-                        api.Posts.Save(post);                  
-                    }
-                }
-            }
-        }
-    }
-}
+﻿/*
+ * Copyright (c) 2017-2018 Håkan Edling
+ *
+ * This software may be modified and distributed under the terms
+ * of the MIT license.  See the LICENSE file for details.
+ * 
+ * http://github.com/tidyui/coreweb
+ * 
+ */
+
+using Microsoft.AspNetCore.Builder;
+using Microsoft.AspNetCore.Hosting;
+using Microsoft.EntityFrameworkCore;
+using Microsoft.Extensions.Configuration;
+using Microsoft.Extensions.DependencyInjection;
+using Microsoft.Extensions.Logging;
+using Piranha;
+using Piranha.ImageSharp;
+using Piranha.Local;
+using Piranha.Services;
+using System;
+using System.Collections.Generic;
+using System.IO;
+using System.Linq;
+
+namespace CoreWeb
+{
+    public class Startup
+    {
+        /// <summary>
+        /// The application config.
+        /// </summary>
+        public IConfiguration Configuration { get; set; }
+
+        /// <summary>
+        /// Default constructor.
+        /// </summary>
+        /// <param name="env">The current hosting environment</param>
+        public Startup(IConfiguration configuration) {
+            Configuration = configuration;
+        }
+
+        // This method gets called by the runtime. Use this method to add services to the container.
+        // For more information on how to configure your application, visit http://go.microsoft.com/fwlink/?LinkID=398940
+        public IServiceProvider ConfigureServices(IServiceCollection services) {
+            services.AddMvc(config => {
+                config.ModelBinderProviders.Insert(0, new Piranha.Manager.Binders.AbstractModelBinderProvider());
+            });
+            services.AddDbContext<Db>(options => options.UseSqlite("Filename=./piranha.coreweb.db"));
+            services.AddSingleton<IStorage, FileStorage>();
+            services.AddSingleton<IImageProcessor, ImageSharpProcessor>();
+            services.AddPiranhaEF();
+            services.AddPiranhaSimpleSecurity(
+                new Piranha.AspNetCore.SimpleUser(Piranha.Manager.Permission.All()) {
+                    UserName = "admin",
+                    Password = "password"
+                }
+            );
+            services.AddScoped<Piranha.AspNetCore.Identity.Db, Piranha.AspNetCore.Identity.Db>();
+            services.AddPiranhaManager();
+            services.AddPiranhaIdentityWithSeed(options => options.UseSqlite("Filename=./piranha.coreweb.db"));
+
+            return services.BuildServiceProvider();
+        }
+
+        // This method gets called by the runtime. Use this method to configure the HTTP request pipeline.
+        public void Configure(IApplicationBuilder app, IHostingEnvironment env, ILoggerFactory loggerFactory, IServiceProvider services) {
+            loggerFactory.AddConsole();
+
+            if (env.IsDevelopment()) {
+                app.UseDeveloperExceptionPage();
+            }
+
+            // Initialize Piranha
+            var api = services.GetService<IApi>();
+            App.Init(api);
+
+            var db = services.GetService<Piranha.AspNetCore.Identity.Db>();
+            var roles = db.Roles.ToList();
+
+            // Build types
+            var pageTypeBuilder = new Piranha.AttributeBuilder.PageTypeBuilder(api)
+                .AddType(typeof(Models.StandardBlog))
+                .AddType(typeof(Models.StandardPage))
+                .AddType(typeof(Models.TeaserPage));
+            pageTypeBuilder.Build()
+                .DeleteOrphans();
+            var postTypeBuilder = new Piranha.AttributeBuilder.PostTypeBuilder(api)
+                .AddType(typeof(Models.ArticlePost));
+            postTypeBuilder.Build()
+                .DeleteOrphans();
+
+            // Register middleware
+            app.UseStaticFiles();
+            app.UseAuthentication();
+            app.UsePiranha();
+            app.UsePiranhaManager();
+            app.UseMvc(routes => {
+                routes.MapRoute(name: "areaRoute",
+                    template: "{area:exists}/{controller}/{action}/{id?}",
+                    defaults: new { controller = "Home", action = "Index" });
+
+                routes.MapRoute(
+                    name: "default",
+                    template: "{controller=home}/{action=index}/{id?}");
+            });
+
+            Seed(api);
+        }
+
+        /// <summary>
+        /// Seeds some test data.
+        /// </summary>
+        /// <param name="api">The current application api</param>
+        private void Seed(IApi api) {
+            if (api.Pages.GetAll().Count() == 0) {
+                // Get the default site
+                var site = api.Sites.GetDefault();
+
+                // Add media assets
+                var githubId = Guid.NewGuid();
+                var platformId = Guid.NewGuid();
+                var stopwatchId = Guid.NewGuid();
+
+                using (var stream = File.OpenRead("assets/seed/github.png")) {
+                    api.Media.Save(new Piranha.Models.StreamMediaContent() {
+                        Id = githubId,
+                        Filename = "github.png",
+                        Data = stream
+                    });
+                }
+                using (var stream = File.OpenRead("assets/seed/platform.png")) {
+                    api.Media.Save(new Piranha.Models.StreamMediaContent() {
+                        Id = platformId,
+                        Filename = "platform.png",
+                        Data = stream
+                    });
+                }
+                using (var stream = File.OpenRead("assets/seed/stopwatch.png")) {
+                    api.Media.Save(new Piranha.Models.StreamMediaContent() {
+                        Id = stopwatchId,
+                        Filename = "stopwatch.png",
+                        Data = stream
+                    });
+                }
+
+                // Add the startpage
+                using (var stream = File.OpenRead("assets/seed/startpage.md")) {
+                    using (var reader = new StreamReader(stream)) {
+                        var startPage = Models.TeaserPage.Create(api);
+
+                        // Add meta info
+                        startPage.SiteId = site.Id;
+                        startPage.Title = "Welcome to Piranha CMS";
+                        startPage.MetaKeywords = "Piranha, Piranha CMS, CMS, AspNetCore, DotNetCore, MVC";
+                        startPage.MetaDescription = "Piranha is the fun, fast and lightweight framework for developing cms-based web applications with AspNetCore.";
+                        startPage.NavigationTitle = "Home";
+                        startPage.Heading.Ingress = "The CMS framework with an extra bite";
+                        startPage.Body = reader.ReadToEnd();
+                        startPage.Published = DateTime.Now;
+
+                        // Add main content
+                        startPage.Blocks.Add(new Piranha.Extend.Blocks.HtmlBlock() {
+                            Body =
+                                "<h2>Welcome to the Test Page!</h2>" +
+                                "<p>Cras mattis consectetur purus sit amet fermentum. Aenean lacinia bibendum nulla sed consectetur. Duis mollis, est non commodo luctus, nisi erat porttitor ligula, eget lacinia odio sem nec elit. Praesent commodo cursus magna, vel scelerisque nisl consectetur et. Donec ullamcorper nulla non metus auctor fringilla. Donec id elit non mi porta gravida at eget metus. Praesent commodo cursus magna, vel scelerisque nisl consectetur et.</p>"
+                        });
+                        startPage.Blocks.Add(new Piranha.Extend.Blocks.QuoteBlock() {
+                            Body = "Vestibulum id ligula porta felis euismod semper. Etiam porta sem malesuada magna mollis euismod.",
+                        });
+                        startPage.Blocks.Add(new Piranha.Extend.Blocks.HtmlColumnBlock() {
+                            Column1 = "<p>Duis mollis, est non commodo luctus, nisi erat porttitor ligula, eget lacinia odio sem nec elit. Aenean lacinia bibendum nulla sed consectetur. Cum sociis natoque penatibus et magnis dis parturient montes, nascetur ridiculus mus.</p>",
+                            Column2 = "<p>Aenean eu leo quam. Pellentesque ornare sem lacinia quam venenatis vestibulum. Curabitur blandit tempus porttitor. Cum sociis natoque penatibus et magnis dis parturient montes, nascetur ridiculus mus.</p>"
+                        });
+
+                        // Add teasers
+                        startPage.Teasers.Add(new Models.Regions.Teaser() {
+                            Title = "Cross Platform",
+                            Image = platformId,
+                            Body = "Built for `NetStandard` and `AspNet Core`, Piranha CMS can be run on Windows, Linux and Mac OS X."
+                        });
+                        startPage.Teasers.Add(new Models.Regions.Teaser() {
+                            Title = "Super Fast",
+                            Image = stopwatchId,
+                            Body = "Designed from the ground up for super-fast performance using `EF Core` and optional Caching."
+                        });
+                        startPage.Teasers.Add(new Models.Regions.Teaser() {
+                            Title = "Open Source",
+                            Image = githubId,
+                            Body = "Everything is Open Source and released under the `MIT` license for maximum flexibility."
+                        });
+                        
+                        api.Pages.Save(startPage);
+
+                        var docsPage = Models.StandardPage.Create(api);
+                        docsPage.SiteId = site.Id;
+                        docsPage.SortOrder = 1;
+                        docsPage.Title = "Docs";
+                        docsPage.RedirectUrl = "https://github.com/PiranhaCMS/piranha.core/wiki";
+                        docsPage.Published = DateTime.Now;
+
+                        api.Pages.Save(docsPage);
+                    }
+                }
+
+                // Add the blog page
+                var blogPage = Models.StandardBlog.Create(api);
+
+                blogPage.SiteId = site.Id;
+                blogPage.Title = "Blog Archive";
+                blogPage.SortOrder = 1;
+                blogPage.MetaKeywords = "Piranha, Piranha CMS, CMS, AspNetCore, DotNetCore, MVC, Blog";
+                blogPage.MetaDescription = "Read the latest blog posts about Piranha, fast and lightweight framework for developing cms-based web applications with AspNetCore.";
+                blogPage.NavigationTitle = "Blog";
+                blogPage.Body = "Welcome to the blog, the best place to stay up to date with what's happening in the Piranha infested waters.";
+                blogPage.Published = DateTime.Now;
+
+                api.Pages.Save(blogPage);
+
+                // Add a blog post
+                using (var stream = File.OpenRead("assets/seed/blogpost.md")) {
+                    using (var reader = new StreamReader(stream)) {
+                        var post = Models.ArticlePost.Create(api);
+
+                        // Add main content
+                        post.BlogId = blogPage.Id;
+                        post.Category = "Uncategorized";
+                        post.Title = "My first post";
+                        post.MetaKeywords = "First, Blog, AspNetCore, DotNetCore";
+                        post.MetaDescription = "The first post ever written by a Piranha";
+                        post.Body = reader.ReadToEnd();
+                        post.Published = DateTime.Now;
+                        post.Tags.Add("Tech", "AspNetCore", "NetCore");  
+
+                        api.Posts.Save(post);                  
+                    }
+                }
+            }
+        }
+    }
+}