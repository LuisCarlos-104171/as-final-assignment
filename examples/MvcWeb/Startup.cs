﻿using System;
using System.Threading.Tasks;
using Microsoft.AspNetCore.Builder;
using Microsoft.AspNetCore.Hosting;
using Microsoft.AspNetCore.Mvc;
using Microsoft.EntityFrameworkCore;
using Microsoft.Extensions.Caching.Distributed;
using Microsoft.Extensions.Caching.Memory;
using Microsoft.Extensions.DependencyInjection;
using Askmethat.Aspnet.JsonLocalizer.Extensions;
using Newtonsoft.Json;
using Piranha;
using Piranha.AspNetCore.Identity.SQLite;

namespace MvcWeb
{
    public class Startup
    {
        // This method gets called by the runtime. Use this method to add services to the container.
        // For more information on how to configure your application, visit https://go.microsoft.com/fwlink/?LinkID=398940
        public void ConfigureServices(IServiceCollection services)
        {
            //services.AddJsonLocalization(options =>
            //{
            //    options.ResourcesPath = "Resources";
            //});
            services.AddLocalization(options =>
                options.ResourcesPath = "Resources"
            );
            services.AddMvc()
                .AddViewLocalization()
                .AddDataAnnotationsLocalization()
                .AddJsonOptions(options =>
                {
                    options.SerializerSettings.TypeNameHandling = TypeNameHandling.Auto;
                })
/*
                .AddRazorPagesOptions(options =>
                {
                    options.Conventions.AddPageRoute("/Areas/Manager/PageEdit", "manager/page/add");

                })
*/
                .SetCompatibilityVersion(CompatibilityVersion.Version_2_2);

            services.AddPiranha();
            services.AddPiranhaApplication();
            services.AddPiranhaFileStorage();
            services.AddPiranhaImageSharp();
            services.AddPiranhaManager();

            services.AddPiranhaEF(options =>
                options.UseSqlite("Filename=./piranha.mvcweb.db"));
            services.AddPiranhaIdentityWithSeed<IdentitySQLiteDb>(options =>
                options.UseSqlite("Filename=./piranha.mvcweb.db"));

            services.AddMemoryCache();
            services.AddPiranhaMemoryCache(clone: false);
        }

        // This method gets called by the runtime. Use this method to configure the HTTP request pipeline.
        public void Configure(IApplicationBuilder app, IHostingEnvironment env, IApi api)
        {
            if (env.IsDevelopment())
            {
                app.UseDeveloperExceptionPage();
            }

            App.Init(api);

            // Configure cache level
            App.CacheLevel = Piranha.Cache.CacheLevel.Full;

            // Custom components
            App.Blocks.Register<Models.Blocks.ColumnBlock>();

            // Build content types
            var pageTypeBuilder = new Piranha.AttributeBuilder.PageTypeBuilder(api)
                .AddType(typeof(Models.BlogArchive))
                .AddType(typeof(Models.StandardPage))
                .AddType(typeof(Models.TeaserPage))
                .Build()
                .DeleteOrphans();
            var postTypeBuilder = new Piranha.AttributeBuilder.PostTypeBuilder(api)
                .AddType(typeof(Models.BlogPost))
                .Build()
                .DeleteOrphans();

<<<<<<< HEAD
            /**
             *
             * Test another culture in the UI
             *
            var cultureInfo = new System.Globalization.CultureInfo("en-US");
            System.Globalization.CultureInfo.DefaultThreadCurrentCulture = cultureInfo;
            System.Globalization.CultureInfo.DefaultThreadCurrentUICulture = cultureInfo;
             */
=======
            App.MediaTypes.Resources.Add(".zip","application/zip");
            App.MediaTypes.Documents.Add(".txt","text/plain");
>>>>>>> 8de29a81

            // Register middleware
            app.UseStaticFiles();
            app.UseAuthentication();
            app.UsePiranha();
            app.UsePiranhaManager();
            app.UseMvc(routes =>
            {
                routes.MapRoute(name: "areaRoute",
                    template: "{area:exists}/{controller}/{action}/{id?}",
                    defaults: new { controller = "Home", action = "Index" });

                routes.MapRoute(
                    name: "default",
                    template: "{controller=home}/{action=index}/{id?}");
            });

            Seed.RunAsync(api).GetAwaiter().GetResult();
        }
    }
}
<|MERGE_RESOLUTION|>--- conflicted
+++ resolved
@@ -1,122 +1,117 @@
-﻿using System;
-using System.Threading.Tasks;
-using Microsoft.AspNetCore.Builder;
-using Microsoft.AspNetCore.Hosting;
-using Microsoft.AspNetCore.Mvc;
-using Microsoft.EntityFrameworkCore;
-using Microsoft.Extensions.Caching.Distributed;
-using Microsoft.Extensions.Caching.Memory;
-using Microsoft.Extensions.DependencyInjection;
-using Askmethat.Aspnet.JsonLocalizer.Extensions;
-using Newtonsoft.Json;
-using Piranha;
-using Piranha.AspNetCore.Identity.SQLite;
-
-namespace MvcWeb
-{
-    public class Startup
-    {
-        // This method gets called by the runtime. Use this method to add services to the container.
-        // For more information on how to configure your application, visit https://go.microsoft.com/fwlink/?LinkID=398940
-        public void ConfigureServices(IServiceCollection services)
-        {
-            //services.AddJsonLocalization(options =>
-            //{
-            //    options.ResourcesPath = "Resources";
-            //});
-            services.AddLocalization(options =>
-                options.ResourcesPath = "Resources"
-            );
-            services.AddMvc()
-                .AddViewLocalization()
-                .AddDataAnnotationsLocalization()
-                .AddJsonOptions(options =>
-                {
-                    options.SerializerSettings.TypeNameHandling = TypeNameHandling.Auto;
-                })
-/*
-                .AddRazorPagesOptions(options =>
-                {
-                    options.Conventions.AddPageRoute("/Areas/Manager/PageEdit", "manager/page/add");
-
-                })
-*/
-                .SetCompatibilityVersion(CompatibilityVersion.Version_2_2);
-
-            services.AddPiranha();
-            services.AddPiranhaApplication();
-            services.AddPiranhaFileStorage();
-            services.AddPiranhaImageSharp();
-            services.AddPiranhaManager();
-
-            services.AddPiranhaEF(options =>
-                options.UseSqlite("Filename=./piranha.mvcweb.db"));
-            services.AddPiranhaIdentityWithSeed<IdentitySQLiteDb>(options =>
-                options.UseSqlite("Filename=./piranha.mvcweb.db"));
-
-            services.AddMemoryCache();
-            services.AddPiranhaMemoryCache(clone: false);
-        }
-
-        // This method gets called by the runtime. Use this method to configure the HTTP request pipeline.
-        public void Configure(IApplicationBuilder app, IHostingEnvironment env, IApi api)
-        {
-            if (env.IsDevelopment())
-            {
-                app.UseDeveloperExceptionPage();
-            }
-
-            App.Init(api);
-
-            // Configure cache level
-            App.CacheLevel = Piranha.Cache.CacheLevel.Full;
-
-            // Custom components
-            App.Blocks.Register<Models.Blocks.ColumnBlock>();
-
-            // Build content types
-            var pageTypeBuilder = new Piranha.AttributeBuilder.PageTypeBuilder(api)
-                .AddType(typeof(Models.BlogArchive))
-                .AddType(typeof(Models.StandardPage))
-                .AddType(typeof(Models.TeaserPage))
-                .Build()
-                .DeleteOrphans();
-            var postTypeBuilder = new Piranha.AttributeBuilder.PostTypeBuilder(api)
-                .AddType(typeof(Models.BlogPost))
-                .Build()
-                .DeleteOrphans();
-
-<<<<<<< HEAD
-            /**
-             *
-             * Test another culture in the UI
-             *
-            var cultureInfo = new System.Globalization.CultureInfo("en-US");
-            System.Globalization.CultureInfo.DefaultThreadCurrentCulture = cultureInfo;
-            System.Globalization.CultureInfo.DefaultThreadCurrentUICulture = cultureInfo;
-             */
-=======
-            App.MediaTypes.Resources.Add(".zip","application/zip");
-            App.MediaTypes.Documents.Add(".txt","text/plain");
->>>>>>> 8de29a81
-
-            // Register middleware
-            app.UseStaticFiles();
-            app.UseAuthentication();
-            app.UsePiranha();
-            app.UsePiranhaManager();
-            app.UseMvc(routes =>
-            {
-                routes.MapRoute(name: "areaRoute",
-                    template: "{area:exists}/{controller}/{action}/{id?}",
-                    defaults: new { controller = "Home", action = "Index" });
-
-                routes.MapRoute(
-                    name: "default",
-                    template: "{controller=home}/{action=index}/{id?}");
-            });
-
-            Seed.RunAsync(api).GetAwaiter().GetResult();
-        }
-    }
-}
+﻿using System;
+using System.Threading.Tasks;
+using Microsoft.AspNetCore.Builder;
+using Microsoft.AspNetCore.Hosting;
+using Microsoft.AspNetCore.Mvc;
+using Microsoft.EntityFrameworkCore;
+using Microsoft.Extensions.Caching.Distributed;
+using Microsoft.Extensions.Caching.Memory;
+using Microsoft.Extensions.DependencyInjection;
+using Askmethat.Aspnet.JsonLocalizer.Extensions;
+using Newtonsoft.Json;
+using Piranha;
+using Piranha.AspNetCore.Identity.SQLite;
+
+namespace MvcWeb
+{
+    public class Startup
+    {
+        // This method gets called by the runtime. Use this method to add services to the container.
+        // For more information on how to configure your application, visit https://go.microsoft.com/fwlink/?LinkID=398940
+        public void ConfigureServices(IServiceCollection services)
+        {
+            //services.AddJsonLocalization(options =>
+            //{
+            //    options.ResourcesPath = "Resources";
+            //});
+            services.AddLocalization(options =>
+                options.ResourcesPath = "Resources"
+            );
+            services.AddMvc()
+                .AddViewLocalization()
+                .AddDataAnnotationsLocalization()
+                .AddJsonOptions(options =>
+                {
+                    options.SerializerSettings.TypeNameHandling = TypeNameHandling.Auto;
+                })
+/*
+                .AddRazorPagesOptions(options =>
+                {
+                    options.Conventions.AddPageRoute("/Areas/Manager/PageEdit", "manager/page/add");
+
+                })
+*/
+                .SetCompatibilityVersion(CompatibilityVersion.Version_2_2);
+
+            services.AddPiranha();
+            services.AddPiranhaApplication();
+            services.AddPiranhaFileStorage();
+            services.AddPiranhaImageSharp();
+            services.AddPiranhaManager();
+
+            services.AddPiranhaEF(options =>
+                options.UseSqlite("Filename=./piranha.mvcweb.db"));
+            services.AddPiranhaIdentityWithSeed<IdentitySQLiteDb>(options =>
+                options.UseSqlite("Filename=./piranha.mvcweb.db"));
+
+            services.AddMemoryCache();
+            services.AddPiranhaMemoryCache(clone: false);
+        }
+
+        // This method gets called by the runtime. Use this method to configure the HTTP request pipeline.
+        public void Configure(IApplicationBuilder app, IHostingEnvironment env, IApi api)
+        {
+            if (env.IsDevelopment())
+            {
+                app.UseDeveloperExceptionPage();
+            }
+
+            App.Init(api);
+
+            // Configure cache level
+            App.CacheLevel = Piranha.Cache.CacheLevel.Full;
+
+            // Custom components
+            App.Blocks.Register<Models.Blocks.ColumnBlock>();
+
+            // Build content types
+            var pageTypeBuilder = new Piranha.AttributeBuilder.PageTypeBuilder(api)
+                .AddType(typeof(Models.BlogArchive))
+                .AddType(typeof(Models.StandardPage))
+                .AddType(typeof(Models.TeaserPage))
+                .Build()
+                .DeleteOrphans();
+            var postTypeBuilder = new Piranha.AttributeBuilder.PostTypeBuilder(api)
+                .AddType(typeof(Models.BlogPost))
+                .Build()
+                .DeleteOrphans();
+
+            /**
+             *
+             * Test another culture in the UI
+             *
+            var cultureInfo = new System.Globalization.CultureInfo("en-US");
+            System.Globalization.CultureInfo.DefaultThreadCurrentCulture = cultureInfo;
+            System.Globalization.CultureInfo.DefaultThreadCurrentUICulture = cultureInfo;
+             */
+
+            // Register middleware
+            app.UseStaticFiles();
+            app.UseAuthentication();
+            app.UsePiranha();
+            app.UsePiranhaManager();
+            app.UseMvc(routes =>
+            {
+                routes.MapRoute(name: "areaRoute",
+                    template: "{area:exists}/{controller}/{action}/{id?}",
+                    defaults: new { controller = "Home", action = "Index" });
+
+                routes.MapRoute(
+                    name: "default",
+                    template: "{controller=home}/{action=index}/{id?}");
+            });
+
+            Seed.RunAsync(api).GetAwaiter().GetResult();
+        }
+    }
+}