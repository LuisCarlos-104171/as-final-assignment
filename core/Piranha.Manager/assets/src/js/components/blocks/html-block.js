--- conflicted
+++ resolved
@@ -11,25 +11,10 @@
     },
     methods: {
         onBlur: function (e) {
-<<<<<<< HEAD
-            this.model.body.value = tinyMCE.activeEditor.getContent();
-
-            // Tell parent that title has been updated
-            var title = this.model.body.value.replace(/(<([^>]+)>)/ig, "");
-            if (title.length > 40) {
-                title = title.substring(0, 40) + "...";
-            }
-
-            this.$emit('update-title', {
-                uid: this.uid,
-                title: title
-            });
-=======
             this.model.body.value = e.target.innerHTML;
         },
         onChange: function (data) {
             this.model.body.value = data;
->>>>>>> f4a1b171
         }
     },
     computed: {
