/*global
    piranha
*/

Vue.component("html-column-block", {
    props: ["uid", "toolbar", "model"],
    data: function () {
        return {
            column1: this.model.column1.value,
            column2: this.model.column2.value,
        };
    },
    methods: {
        onBlurCol1: function (e) {
            this.model.column1.value = tinyMCE.activeEditor.getContent();
        },
        onBlurCol2: function (e) {
<<<<<<< HEAD
            this.model.column2.value = tinyMCE.activeEditor.getContent();
=======
            this.model.column2.value = e.target.innerHTML;
        },
        onChangeCol1: function (data) {
            this.model.column1.value = data;
        },
        onChangeCol2: function (data) {
            this.model.column2.value = data;
>>>>>>> f4a1b171
        }
    },
    computed: {
        isEmpty1: function () {
            return piranha.utils.isEmptyHtml(this.model.column1.value);
        },
        isEmpty2: function () {
            return piranha.utils.isEmptyHtml(this.model.column2.value);
        }
    },
    mounted: function () {
        piranha.editor.addInline(this.uid + 1, this.toolbar, this.onChangeCol1);
        piranha.editor.addInline(this.uid + 2, this.toolbar, this.onChangeCol2);
    },
    beforeDestroy: function () {
        piranha.editor.remove(this.uid + 1);
        piranha.editor.remove(this.uid + 2);
    },
    template:
        "<div class='block-body' class='row'>" +
        "  <div class='col-md-6'>" +
        "    <div :class='{ empty: isEmpty1 }'>" +
        "      <div :id='uid + 1' contenteditable='true' spellcheck='false' v-html='column1' v-on:blur='onBlurCol1'></div>" +
        "    </div>" +
        "  </div>" +
        "  <div class='col-md-6'>" +
        "    <div :class='{ empty: isEmpty2 }'>" +
        "      <div :id='uid + 2' contenteditable='true' spellcheck='false' v-html='column2' v-on:blur='onBlurCol2'></div>" +
        "    </div>" +
        "  </div>" +
        "</div>"
});<|MERGE_RESOLUTION|>--- conflicted
+++ resolved
@@ -12,12 +12,9 @@
     },
     methods: {
         onBlurCol1: function (e) {
-            this.model.column1.value = tinyMCE.activeEditor.getContent();
+            this.model.column1.value = e.target.innerHTML;
         },
         onBlurCol2: function (e) {
-<<<<<<< HEAD
-            this.model.column2.value = tinyMCE.activeEditor.getContent();
-=======
             this.model.column2.value = e.target.innerHTML;
         },
         onChangeCol1: function (data) {
@@ -25,7 +22,6 @@
         },
         onChangeCol2: function (data) {
             this.model.column2.value = data;
->>>>>>> f4a1b171
         }
     },
     computed: {
