--- conflicted
+++ resolved
@@ -46,13 +46,9 @@
             "assets/src/js/piranha.mediapicker.js",
             "assets/src/js/piranha.pagepicker.js",
             "assets/src/js/piranha.preview.js",
-<<<<<<< HEAD
             "assets/src/js/piranha.resources.js",
-            "assets/src/js/piranha.editor.js"
-=======
             "assets/src/js/piranha.editor.js",
-            "assets/src/js/components/page-item.js",
->>>>>>> 1e1d6a8f
+            "assets/src/js/components/page-item.js"
         ]
     },
     {
