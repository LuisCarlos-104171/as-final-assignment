--- conflicted
+++ resolved
@@ -1,331 +1,330 @@
-﻿/*
- * Copyright (c) .NET Foundation and Contributors
- *
- * This software may be modified and distributed under the terms
- * of the MIT license.  See the LICENSE file for details.
- *
- * https://github.com/piranhacms/piranha.core
- *
- */
-
-using Microsoft.AspNetCore.Builder;
-using Microsoft.AspNetCore.Routing;
-using Microsoft.Extensions.DependencyInjection;
-using Microsoft.Extensions.FileProviders;
-using Newtonsoft.Json;
-using Piranha.Manager;
-using Piranha.Manager.Hubs;
-using Piranha.Manager.Services;
-
-public static class ManagerModuleExtensions
-{
-    /// <summary>
-    /// Adds the Piranha manager module.
-    /// </summary>
-    /// <param name="services">The current service collection</param>
-    /// <returns>The services</returns>
-    public static IServiceCollection AddPiranhaManager(this IServiceCollection services) {
-        // Add the manager module
-        Piranha.App.Modules.Register<Piranha.Manager.Module>();
-
-        // Add the manager services
-        services.AddScoped<AliasService>();
-        services.AddScoped<CommentService>();
-        services.AddScoped<ConfigService>();
-        services.AddScoped<ContentService>();
-        services.AddScoped<ContentTypeService>();
-        services.AddScoped<LanguageService>();
-        services.AddScoped<MediaService>();
-        services.AddScoped<ModuleService>();
-        services.AddScoped<PageService>();
-        services.AddScoped<PostService>();
-        services.AddScoped<SiteService>();
-
-        // Add localization service
-        services.AddScoped<ManagerLocalizer>();
-
-        // Add session support
-        services.AddSession();
-
-        // Add SignalR
-        services.AddSignalR();
-
-        // Setup authorization policies
-        services.AddAuthorization(o => {
-            // Admin policy
-            o.AddPolicy(Permission.Admin, policy => {
-                policy.RequireClaim(Permission.Admin, Permission.Admin);
-            });
-
-            // Alias policies
-            o.AddPolicy(Permission.Aliases, policy => {
-                policy.RequireClaim(Permission.Admin, Permission.Admin);
-                policy.RequireClaim(Permission.Aliases, Permission.Aliases);
-            });
-            o.AddPolicy(Permission.AliasesDelete, policy => {
-                policy.RequireClaim(Permission.Admin, Permission.Admin);
-                policy.RequireClaim(Permission.Aliases, Permission.Aliases);
-                policy.RequireClaim(Permission.AliasesDelete, Permission.AliasesDelete);
-            });
-            o.AddPolicy(Permission.AliasesEdit, policy => {
-                policy.RequireClaim(Permission.Admin, Permission.Admin);
-                policy.RequireClaim(Permission.Aliases, Permission.Aliases);
-                policy.RequireClaim(Permission.AliasesEdit, Permission.AliasesEdit);
-            });
-
-            // Comment policies
-            o.AddPolicy(Permission.Comments, policy => {
-                policy.RequireClaim(Permission.Admin, Permission.Admin);
-                policy.RequireClaim(Permission.Comments, Permission.Comments);
-            });
-            o.AddPolicy(Permission.CommentsApprove, policy => {
-                policy.RequireClaim(Permission.Admin, Permission.Admin);
-                policy.RequireClaim(Permission.Comments, Permission.Comments);
-                policy.RequireClaim(Permission.CommentsApprove, Permission.CommentsApprove);
-            });
-            o.AddPolicy(Permission.CommentsDelete, policy => {
-                policy.RequireClaim(Permission.Admin, Permission.Admin);
-                policy.RequireClaim(Permission.Comments, Permission.Comments);
-                policy.RequireClaim(Permission.CommentsDelete, Permission.CommentsDelete);
-            });
-
-            // Config policies
-            o.AddPolicy(Permission.Config, policy => {
-                policy.RequireClaim(Permission.Admin, Permission.Admin);
-                policy.RequireClaim(Permission.Config, Permission.Config);
-            });
-            o.AddPolicy(Permission.ConfigEdit, policy => {
-                policy.RequireClaim(Permission.Admin, Permission.Admin);
-                policy.RequireClaim(Permission.Config, Permission.Config);
-                policy.RequireClaim(Permission.ConfigEdit, Permission.ConfigEdit);
-            });
-
-<<<<<<< HEAD
-            // Language policies
-            o.AddPolicy(Permission.Language, policy => {
-                policy.RequireClaim(Permission.Admin, Permission.Admin);
-                policy.RequireClaim(Permission.Language, Permission.Language);
-            });
-            o.AddPolicy(Permission.LanguageAdd, policy => {
-                policy.RequireClaim(Permission.Admin, Permission.Admin);
-                policy.RequireClaim(Permission.Language, Permission.Language);
-                policy.RequireClaim(Permission.LanguageAdd, Permission.LanguageAdd);
-            });
-            o.AddPolicy(Permission.LanguageDelete, policy => {
-                policy.RequireClaim(Permission.Admin, Permission.Admin);
-                policy.RequireClaim(Permission.Language, Permission.Language);
-                policy.RequireClaim(Permission.LanguageDelete, Permission.LanguageDelete);
-            });
-            o.AddPolicy(Permission.LanguageEdit, policy => {
-                policy.RequireClaim(Permission.Admin, Permission.Admin);
-                policy.RequireClaim(Permission.Language, Permission.Language);
-                policy.RequireClaim(Permission.LanguageEdit, Permission.LanguageEdit);
-=======
-            // Content policies
-            o.AddPolicy(Permission.Content, policy => {
-                policy.RequireClaim(Permission.Admin, Permission.Admin);
-                policy.RequireClaim(Permission.Content, Permission.Content);
-            });
-            o.AddPolicy(Permission.ContentAdd, policy => {
-                policy.RequireClaim(Permission.Admin, Permission.Admin);
-                policy.RequireClaim(Permission.Content, Permission.Content);
-                policy.RequireClaim(Permission.ContentAdd, Permission.ContentAdd);
-            });
-            o.AddPolicy(Permission.ContentEdit, policy => {
-                policy.RequireClaim(Permission.Admin, Permission.Admin);
-                policy.RequireClaim(Permission.Content, Permission.Content);
-                policy.RequireClaim(Permission.ContentEdit, Permission.ContentEdit);
-            });
-            o.AddPolicy(Permission.ContentSave, policy => {
-                policy.RequireClaim(Permission.Admin, Permission.Admin);
-                policy.RequireClaim(Permission.Content, Permission.Content);
-                policy.RequireClaim(Permission.ContentSave, Permission.ContentSave);
-            });
-            o.AddPolicy(Permission.ContentDelete, policy => {
-                policy.RequireClaim(Permission.Admin, Permission.Admin);
-                policy.RequireClaim(Permission.Content, Permission.Content);
-                policy.RequireClaim(Permission.ContentDelete, Permission.ContentDelete);
->>>>>>> c1b9afef
-            });
-
-            // Media policies
-            o.AddPolicy(Permission.Media, policy => {
-                policy.RequireClaim(Permission.Admin, Permission.Admin);
-                policy.RequireClaim(Permission.Media, Permission.Media);
-            });
-            o.AddPolicy(Permission.MediaAdd, policy => {
-                policy.RequireClaim(Permission.Admin, Permission.Admin);
-                policy.RequireClaim(Permission.Media, Permission.Media);
-                policy.RequireClaim(Permission.MediaAdd, Permission.MediaAdd);
-            });
-            o.AddPolicy(Permission.MediaDelete, policy => {
-                policy.RequireClaim(Permission.Admin, Permission.Admin);
-                policy.RequireClaim(Permission.Media, Permission.Media);
-                policy.RequireClaim(Permission.MediaDelete, Permission.MediaDelete);
-            });
-            o.AddPolicy(Permission.MediaEdit, policy => {
-                policy.RequireClaim(Permission.Admin, Permission.Admin);
-                policy.RequireClaim(Permission.Media, Permission.Media);
-                policy.RequireClaim(Permission.MediaEdit, Permission.MediaEdit);
-            });
-            o.AddPolicy(Permission.MediaAddFolder, policy => {
-                policy.RequireClaim(Permission.Admin, Permission.Admin);
-                policy.RequireClaim(Permission.Media, Permission.Media);
-                policy.RequireClaim(Permission.MediaAddFolder, Permission.MediaAddFolder);
-            });
-            o.AddPolicy(Permission.MediaDeleteFolder, policy => {
-                policy.RequireClaim(Permission.Admin, Permission.Admin);
-                policy.RequireClaim(Permission.Media, Permission.Media);
-                policy.RequireClaim(Permission.MediaDeleteFolder, Permission.MediaDeleteFolder);
-            });
-
-            // Module policies
-            o.AddPolicy(Permission.Modules, policy => {
-                policy.RequireClaim(Permission.Admin, Permission.Admin);
-                policy.RequireClaim(Permission.Modules, Permission.Modules);
-            });
-
-            // Page policies
-            o.AddPolicy(Permission.Pages, policy => {
-                policy.RequireClaim(Permission.Admin, Permission.Admin);
-                policy.RequireClaim(Permission.Pages, Permission.Pages);
-            });
-            o.AddPolicy(Permission.PagesAdd, policy => {
-                policy.RequireClaim(Permission.Admin, Permission.Admin);
-                policy.RequireClaim(Permission.Pages, Permission.Pages);
-                policy.RequireClaim(Permission.PagesAdd, Permission.PagesAdd);
-            });
-            o.AddPolicy(Permission.PagesDelete, policy => {
-                policy.RequireClaim(Permission.Admin, Permission.Admin);
-                policy.RequireClaim(Permission.Pages, Permission.Pages);
-                policy.RequireClaim(Permission.PagesDelete, Permission.PagesDelete);
-            });
-            o.AddPolicy(Permission.PagesEdit, policy => {
-                policy.RequireClaim(Permission.Admin, Permission.Admin);
-                policy.RequireClaim(Permission.Pages, Permission.Pages);
-                policy.RequireClaim(Permission.PagesEdit, Permission.PagesEdit);
-            });
-            o.AddPolicy(Permission.PagesPublish, policy => {
-                policy.RequireClaim(Permission.Admin, Permission.Admin);
-                policy.RequireClaim(Permission.Pages, Permission.Pages);
-                policy.RequireClaim(Permission.PagesPublish, Permission.PagesPublish);
-            });
-            o.AddPolicy(Permission.PagesSave, policy => {
-                policy.RequireClaim(Permission.Admin, Permission.Admin);
-                policy.RequireClaim(Permission.Pages, Permission.Pages);
-                policy.RequireClaim(Permission.PagesSave, Permission.PagesSave);
-            });
-
-            // Posts policies
-            o.AddPolicy(Permission.Posts, policy => {
-                policy.RequireClaim(Permission.Admin, Permission.Admin);
-                policy.RequireClaim(Permission.Posts, Permission.Posts);
-            });
-            o.AddPolicy(Permission.PostsAdd, policy => {
-                policy.RequireClaim(Permission.Admin, Permission.Admin);
-                policy.RequireClaim(Permission.Posts, Permission.Posts);
-                policy.RequireClaim(Permission.PostsAdd, Permission.PostsAdd);
-            });
-            o.AddPolicy(Permission.PostsDelete, policy => {
-                policy.RequireClaim(Permission.Admin, Permission.Admin);
-                policy.RequireClaim(Permission.Posts, Permission.Posts);
-                policy.RequireClaim(Permission.PostsDelete, Permission.PostsDelete);
-            });
-            o.AddPolicy(Permission.PostsEdit, policy => {
-                policy.RequireClaim(Permission.Admin, Permission.Admin);
-                policy.RequireClaim(Permission.Posts, Permission.Posts);
-                policy.RequireClaim(Permission.PostsEdit, Permission.PostsEdit);
-            });
-            o.AddPolicy(Permission.PostsPublish, policy => {
-                policy.RequireClaim(Permission.Admin, Permission.Admin);
-                policy.RequireClaim(Permission.Posts, Permission.Posts);
-                policy.RequireClaim(Permission.PostsPublish, Permission.PostsPublish);
-            });
-            o.AddPolicy(Permission.PostsSave, policy => {
-                policy.RequireClaim(Permission.Admin, Permission.Admin);
-                policy.RequireClaim(Permission.Posts, Permission.Posts);
-                policy.RequireClaim(Permission.PostsSave, Permission.PostsSave);
-            });
-
-            // Site policies
-            o.AddPolicy(Permission.Sites, policy => {
-                policy.RequireClaim(Permission.Admin, Permission.Admin);
-                policy.RequireClaim(Permission.Sites, Permission.Sites);
-            });
-            o.AddPolicy(Permission.SitesAdd, policy => {
-                policy.RequireClaim(Permission.Admin, Permission.Admin);
-                policy.RequireClaim(Permission.Sites, Permission.Sites);
-                policy.RequireClaim(Permission.SitesAdd, Permission.SitesAdd);
-            });
-            o.AddPolicy(Permission.SitesDelete, policy => {
-                policy.RequireClaim(Permission.Admin, Permission.Admin);
-                policy.RequireClaim(Permission.Sites, Permission.Sites);
-                policy.RequireClaim(Permission.SitesDelete, Permission.SitesDelete);
-            });
-            o.AddPolicy(Permission.SitesEdit, policy => {
-                policy.RequireClaim(Permission.Admin, Permission.Admin);
-                policy.RequireClaim(Permission.Sites, Permission.Sites);
-                policy.RequireClaim(Permission.SitesEdit, Permission.SitesEdit);
-            });
-            o.AddPolicy(Permission.SitesSave, policy => {
-                policy.RequireClaim(Permission.Admin, Permission.Admin);
-                policy.RequireClaim(Permission.Sites, Permission.Sites);
-                policy.RequireClaim(Permission.SitesSave, Permission.SitesSave);
-            });
-        });
-
-        // Return the service collection
-        return services;
-    }
-
-    /// <summary>
-    /// Uses the Piranha Manager.
-    /// </summary>
-    /// <param name="builder">The application builder</param>
-    /// <returns>The builder</returns>
-    public static IApplicationBuilder UsePiranhaManager(this IApplicationBuilder builder) {
-        return builder.UseStaticFiles(new StaticFileOptions
-        {
-            FileProvider = new EmbeddedFileProvider(typeof(ManagerModuleExtensions).Assembly, "Piranha.Manager.assets.dist"),
-            RequestPath = "/manager/assets"
-        });
-    }
-
-    /// <summary>
-    /// Adds the mappings needed for the Piranha Manager to
-    /// the endpoint routes.
-    /// </summary>
-    /// <param name="builder">The route builder</param>
-    public static void MapPiranhaManager(this IEndpointRouteBuilder builder)
-    {
-        builder.MapHub<PreviewHub>("/manager/preview");
-        builder.MapRazorPages();
-    }
-
-    public static IMvcBuilder AddPiranhaManagerOptions(this IMvcBuilder builder)
-    {
-        return builder
-            .AddRazorPagesOptions(options =>
-            {
-                options.Conventions.AuthorizeAreaFolder("Manager", "/");
-                options.Conventions.AllowAnonymousToAreaPage("Manager", "/login");
-            })
-            .AddViewLocalization()
-            .AddDataAnnotationsLocalization()
-            .AddNewtonsoftJson(options =>
-            {
-                options.SerializerSettings.TypeNameHandling = TypeNameHandling.Auto;
-            });
-    }
-
-    /// <summary>
-    /// Static accessor to Manager module if it is registered in the Piranha
-    /// application.
-    /// </summary>
-    /// <param name="modules">The available modules</param>
-    /// <returns>The manager module</returns>
-    public static Piranha.Manager.Module Manager(this Piranha.Runtime.AppModuleList modules)
-    {
-        return modules.Get<Piranha.Manager.Module>();
-    }
-}
+﻿/*
+ * Copyright (c) .NET Foundation and Contributors
+ *
+ * This software may be modified and distributed under the terms
+ * of the MIT license.  See the LICENSE file for details.
+ *
+ * https://github.com/piranhacms/piranha.core
+ *
+ */
+
+using Microsoft.AspNetCore.Builder;
+using Microsoft.AspNetCore.Routing;
+using Microsoft.Extensions.DependencyInjection;
+using Microsoft.Extensions.FileProviders;
+using Newtonsoft.Json;
+using Piranha.Manager;
+using Piranha.Manager.Hubs;
+using Piranha.Manager.Services;
+
+public static class ManagerModuleExtensions
+{
+    /// <summary>
+    /// Adds the Piranha manager module.
+    /// </summary>
+    /// <param name="services">The current service collection</param>
+    /// <returns>The services</returns>
+    public static IServiceCollection AddPiranhaManager(this IServiceCollection services) {
+        // Add the manager module
+        Piranha.App.Modules.Register<Piranha.Manager.Module>();
+
+        // Add the manager services
+        services.AddScoped<AliasService>();
+        services.AddScoped<CommentService>();
+        services.AddScoped<ConfigService>();
+        services.AddScoped<ContentService>();
+        services.AddScoped<ContentTypeService>();
+        services.AddScoped<LanguageService>();
+        services.AddScoped<MediaService>();
+        services.AddScoped<ModuleService>();
+        services.AddScoped<PageService>();
+        services.AddScoped<PostService>();
+        services.AddScoped<SiteService>();
+
+        // Add localization service
+        services.AddScoped<ManagerLocalizer>();
+
+        // Add session support
+        services.AddSession();
+
+        // Add SignalR
+        services.AddSignalR();
+
+        // Setup authorization policies
+        services.AddAuthorization(o => {
+            // Admin policy
+            o.AddPolicy(Permission.Admin, policy => {
+                policy.RequireClaim(Permission.Admin, Permission.Admin);
+            });
+
+            // Alias policies
+            o.AddPolicy(Permission.Aliases, policy => {
+                policy.RequireClaim(Permission.Admin, Permission.Admin);
+                policy.RequireClaim(Permission.Aliases, Permission.Aliases);
+            });
+            o.AddPolicy(Permission.AliasesDelete, policy => {
+                policy.RequireClaim(Permission.Admin, Permission.Admin);
+                policy.RequireClaim(Permission.Aliases, Permission.Aliases);
+                policy.RequireClaim(Permission.AliasesDelete, Permission.AliasesDelete);
+            });
+            o.AddPolicy(Permission.AliasesEdit, policy => {
+                policy.RequireClaim(Permission.Admin, Permission.Admin);
+                policy.RequireClaim(Permission.Aliases, Permission.Aliases);
+                policy.RequireClaim(Permission.AliasesEdit, Permission.AliasesEdit);
+            });
+
+            // Comment policies
+            o.AddPolicy(Permission.Comments, policy => {
+                policy.RequireClaim(Permission.Admin, Permission.Admin);
+                policy.RequireClaim(Permission.Comments, Permission.Comments);
+            });
+            o.AddPolicy(Permission.CommentsApprove, policy => {
+                policy.RequireClaim(Permission.Admin, Permission.Admin);
+                policy.RequireClaim(Permission.Comments, Permission.Comments);
+                policy.RequireClaim(Permission.CommentsApprove, Permission.CommentsApprove);
+            });
+            o.AddPolicy(Permission.CommentsDelete, policy => {
+                policy.RequireClaim(Permission.Admin, Permission.Admin);
+                policy.RequireClaim(Permission.Comments, Permission.Comments);
+                policy.RequireClaim(Permission.CommentsDelete, Permission.CommentsDelete);
+            });
+
+            // Config policies
+            o.AddPolicy(Permission.Config, policy => {
+                policy.RequireClaim(Permission.Admin, Permission.Admin);
+                policy.RequireClaim(Permission.Config, Permission.Config);
+            });
+            o.AddPolicy(Permission.ConfigEdit, policy => {
+                policy.RequireClaim(Permission.Admin, Permission.Admin);
+                policy.RequireClaim(Permission.Config, Permission.Config);
+                policy.RequireClaim(Permission.ConfigEdit, Permission.ConfigEdit);
+            });
+
+            // Content policies
+            o.AddPolicy(Permission.Content, policy => {
+                policy.RequireClaim(Permission.Admin, Permission.Admin);
+                policy.RequireClaim(Permission.Content, Permission.Content);
+            });
+            o.AddPolicy(Permission.ContentAdd, policy => {
+                policy.RequireClaim(Permission.Admin, Permission.Admin);
+                policy.RequireClaim(Permission.Content, Permission.Content);
+                policy.RequireClaim(Permission.ContentAdd, Permission.ContentAdd);
+            });
+            o.AddPolicy(Permission.ContentEdit, policy => {
+                policy.RequireClaim(Permission.Admin, Permission.Admin);
+                policy.RequireClaim(Permission.Content, Permission.Content);
+                policy.RequireClaim(Permission.ContentEdit, Permission.ContentEdit);
+            });
+            o.AddPolicy(Permission.ContentSave, policy => {
+                policy.RequireClaim(Permission.Admin, Permission.Admin);
+                policy.RequireClaim(Permission.Content, Permission.Content);
+                policy.RequireClaim(Permission.ContentSave, Permission.ContentSave);
+            });
+            o.AddPolicy(Permission.ContentDelete, policy => {
+                policy.RequireClaim(Permission.Admin, Permission.Admin);
+                policy.RequireClaim(Permission.Content, Permission.Content);
+                policy.RequireClaim(Permission.ContentDelete, Permission.ContentDelete);
+            });
+
+            // Language policies
+            o.AddPolicy(Permission.Language, policy => {
+                policy.RequireClaim(Permission.Admin, Permission.Admin);
+                policy.RequireClaim(Permission.Language, Permission.Language);
+            });
+            o.AddPolicy(Permission.LanguageAdd, policy => {
+                policy.RequireClaim(Permission.Admin, Permission.Admin);
+                policy.RequireClaim(Permission.Language, Permission.Language);
+                policy.RequireClaim(Permission.LanguageAdd, Permission.LanguageAdd);
+            });
+            o.AddPolicy(Permission.LanguageDelete, policy => {
+                policy.RequireClaim(Permission.Admin, Permission.Admin);
+                policy.RequireClaim(Permission.Language, Permission.Language);
+                policy.RequireClaim(Permission.LanguageDelete, Permission.LanguageDelete);
+            });
+            o.AddPolicy(Permission.LanguageEdit, policy => {
+                policy.RequireClaim(Permission.Admin, Permission.Admin);
+                policy.RequireClaim(Permission.Language, Permission.Language);
+                policy.RequireClaim(Permission.LanguageEdit, Permission.LanguageEdit);
+            });
+
+            // Media policies
+            o.AddPolicy(Permission.Media, policy => {
+                policy.RequireClaim(Permission.Admin, Permission.Admin);
+                policy.RequireClaim(Permission.Media, Permission.Media);
+            });
+            o.AddPolicy(Permission.MediaAdd, policy => {
+                policy.RequireClaim(Permission.Admin, Permission.Admin);
+                policy.RequireClaim(Permission.Media, Permission.Media);
+                policy.RequireClaim(Permission.MediaAdd, Permission.MediaAdd);
+            });
+            o.AddPolicy(Permission.MediaDelete, policy => {
+                policy.RequireClaim(Permission.Admin, Permission.Admin);
+                policy.RequireClaim(Permission.Media, Permission.Media);
+                policy.RequireClaim(Permission.MediaDelete, Permission.MediaDelete);
+            });
+            o.AddPolicy(Permission.MediaEdit, policy => {
+                policy.RequireClaim(Permission.Admin, Permission.Admin);
+                policy.RequireClaim(Permission.Media, Permission.Media);
+                policy.RequireClaim(Permission.MediaEdit, Permission.MediaEdit);
+            });
+            o.AddPolicy(Permission.MediaAddFolder, policy => {
+                policy.RequireClaim(Permission.Admin, Permission.Admin);
+                policy.RequireClaim(Permission.Media, Permission.Media);
+                policy.RequireClaim(Permission.MediaAddFolder, Permission.MediaAddFolder);
+            });
+            o.AddPolicy(Permission.MediaDeleteFolder, policy => {
+                policy.RequireClaim(Permission.Admin, Permission.Admin);
+                policy.RequireClaim(Permission.Media, Permission.Media);
+                policy.RequireClaim(Permission.MediaDeleteFolder, Permission.MediaDeleteFolder);
+            });
+
+            // Module policies
+            o.AddPolicy(Permission.Modules, policy => {
+                policy.RequireClaim(Permission.Admin, Permission.Admin);
+                policy.RequireClaim(Permission.Modules, Permission.Modules);
+            });
+
+            // Page policies
+            o.AddPolicy(Permission.Pages, policy => {
+                policy.RequireClaim(Permission.Admin, Permission.Admin);
+                policy.RequireClaim(Permission.Pages, Permission.Pages);
+            });
+            o.AddPolicy(Permission.PagesAdd, policy => {
+                policy.RequireClaim(Permission.Admin, Permission.Admin);
+                policy.RequireClaim(Permission.Pages, Permission.Pages);
+                policy.RequireClaim(Permission.PagesAdd, Permission.PagesAdd);
+            });
+            o.AddPolicy(Permission.PagesDelete, policy => {
+                policy.RequireClaim(Permission.Admin, Permission.Admin);
+                policy.RequireClaim(Permission.Pages, Permission.Pages);
+                policy.RequireClaim(Permission.PagesDelete, Permission.PagesDelete);
+            });
+            o.AddPolicy(Permission.PagesEdit, policy => {
+                policy.RequireClaim(Permission.Admin, Permission.Admin);
+                policy.RequireClaim(Permission.Pages, Permission.Pages);
+                policy.RequireClaim(Permission.PagesEdit, Permission.PagesEdit);
+            });
+            o.AddPolicy(Permission.PagesPublish, policy => {
+                policy.RequireClaim(Permission.Admin, Permission.Admin);
+                policy.RequireClaim(Permission.Pages, Permission.Pages);
+                policy.RequireClaim(Permission.PagesPublish, Permission.PagesPublish);
+            });
+            o.AddPolicy(Permission.PagesSave, policy => {
+                policy.RequireClaim(Permission.Admin, Permission.Admin);
+                policy.RequireClaim(Permission.Pages, Permission.Pages);
+                policy.RequireClaim(Permission.PagesSave, Permission.PagesSave);
+            });
+
+            // Posts policies
+            o.AddPolicy(Permission.Posts, policy => {
+                policy.RequireClaim(Permission.Admin, Permission.Admin);
+                policy.RequireClaim(Permission.Posts, Permission.Posts);
+            });
+            o.AddPolicy(Permission.PostsAdd, policy => {
+                policy.RequireClaim(Permission.Admin, Permission.Admin);
+                policy.RequireClaim(Permission.Posts, Permission.Posts);
+                policy.RequireClaim(Permission.PostsAdd, Permission.PostsAdd);
+            });
+            o.AddPolicy(Permission.PostsDelete, policy => {
+                policy.RequireClaim(Permission.Admin, Permission.Admin);
+                policy.RequireClaim(Permission.Posts, Permission.Posts);
+                policy.RequireClaim(Permission.PostsDelete, Permission.PostsDelete);
+            });
+            o.AddPolicy(Permission.PostsEdit, policy => {
+                policy.RequireClaim(Permission.Admin, Permission.Admin);
+                policy.RequireClaim(Permission.Posts, Permission.Posts);
+                policy.RequireClaim(Permission.PostsEdit, Permission.PostsEdit);
+            });
+            o.AddPolicy(Permission.PostsPublish, policy => {
+                policy.RequireClaim(Permission.Admin, Permission.Admin);
+                policy.RequireClaim(Permission.Posts, Permission.Posts);
+                policy.RequireClaim(Permission.PostsPublish, Permission.PostsPublish);
+            });
+            o.AddPolicy(Permission.PostsSave, policy => {
+                policy.RequireClaim(Permission.Admin, Permission.Admin);
+                policy.RequireClaim(Permission.Posts, Permission.Posts);
+                policy.RequireClaim(Permission.PostsSave, Permission.PostsSave);
+            });
+
+            // Site policies
+            o.AddPolicy(Permission.Sites, policy => {
+                policy.RequireClaim(Permission.Admin, Permission.Admin);
+                policy.RequireClaim(Permission.Sites, Permission.Sites);
+            });
+            o.AddPolicy(Permission.SitesAdd, policy => {
+                policy.RequireClaim(Permission.Admin, Permission.Admin);
+                policy.RequireClaim(Permission.Sites, Permission.Sites);
+                policy.RequireClaim(Permission.SitesAdd, Permission.SitesAdd);
+            });
+            o.AddPolicy(Permission.SitesDelete, policy => {
+                policy.RequireClaim(Permission.Admin, Permission.Admin);
+                policy.RequireClaim(Permission.Sites, Permission.Sites);
+                policy.RequireClaim(Permission.SitesDelete, Permission.SitesDelete);
+            });
+            o.AddPolicy(Permission.SitesEdit, policy => {
+                policy.RequireClaim(Permission.Admin, Permission.Admin);
+                policy.RequireClaim(Permission.Sites, Permission.Sites);
+                policy.RequireClaim(Permission.SitesEdit, Permission.SitesEdit);
+            });
+            o.AddPolicy(Permission.SitesSave, policy => {
+                policy.RequireClaim(Permission.Admin, Permission.Admin);
+                policy.RequireClaim(Permission.Sites, Permission.Sites);
+                policy.RequireClaim(Permission.SitesSave, Permission.SitesSave);
+            });
+        });
+
+        // Return the service collection
+        return services;
+    }
+
+    /// <summary>
+    /// Uses the Piranha Manager.
+    /// </summary>
+    /// <param name="builder">The application builder</param>
+    /// <returns>The builder</returns>
+    public static IApplicationBuilder UsePiranhaManager(this IApplicationBuilder builder) {
+        return builder.UseStaticFiles(new StaticFileOptions
+        {
+            FileProvider = new EmbeddedFileProvider(typeof(ManagerModuleExtensions).Assembly, "Piranha.Manager.assets.dist"),
+            RequestPath = "/manager/assets"
+        });
+    }
+
+    /// <summary>
+    /// Adds the mappings needed for the Piranha Manager to
+    /// the endpoint routes.
+    /// </summary>
+    /// <param name="builder">The route builder</param>
+    public static void MapPiranhaManager(this IEndpointRouteBuilder builder)
+    {
+        builder.MapHub<PreviewHub>("/manager/preview");
+        builder.MapRazorPages();
+    }
+
+    public static IMvcBuilder AddPiranhaManagerOptions(this IMvcBuilder builder)
+    {
+        return builder
+            .AddRazorPagesOptions(options =>
+            {
+                options.Conventions.AuthorizeAreaFolder("Manager", "/");
+                options.Conventions.AllowAnonymousToAreaPage("Manager", "/login");
+            })
+            .AddViewLocalization()
+            .AddDataAnnotationsLocalization()
+            .AddNewtonsoftJson(options =>
+            {
+                options.SerializerSettings.TypeNameHandling = TypeNameHandling.Auto;
+            });
+    }
+
+    /// <summary>
+    /// Static accessor to Manager module if it is registered in the Piranha
+    /// application.
+    /// </summary>
+    /// <param name="modules">The available modules</param>
+    /// <returns>The manager module</returns>
+    public static Piranha.Manager.Module Manager(this Piranha.Runtime.AppModuleList modules)
+    {
+        return modules.Get<Piranha.Manager.Module>();
+    }
+}