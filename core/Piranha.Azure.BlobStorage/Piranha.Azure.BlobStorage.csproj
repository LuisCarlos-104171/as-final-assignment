﻿<Project Sdk="Microsoft.NET.Sdk">
  <PropertyGroup>
    <TargetFramework>netstandard2.0</TargetFramework>
<<<<<<< HEAD
    <Version>7.1.0-alpha1</Version>
=======
    <Version>7.1.0</Version>
>>>>>>> 42f50dbe
    <Company>Piranha CMS</Company>
    <AssemblyTitle>Piranha.Azure.BlogStorage</AssemblyTitle>
    <RootNamespace>Piranha.Azure</RootNamespace>
  </PropertyGroup>
  <ItemGroup>
    <ProjectReference Include="..\Piranha\Piranha.csproj" />
  </ItemGroup>
  <ItemGroup>
    <PackageReference Include="Microsoft.Azure.KeyVault.Core" Version="3.0.4" />
    <PackageReference Include="Microsoft.Azure.Storage.Blob" Version="11.1.0" />
  </ItemGroup>
</Project>
<|MERGE_RESOLUTION|>--- conflicted
+++ resolved
@@ -1,20 +1,16 @@
-﻿<Project Sdk="Microsoft.NET.Sdk">
-  <PropertyGroup>
-    <TargetFramework>netstandard2.0</TargetFramework>
-<<<<<<< HEAD
-    <Version>7.1.0-alpha1</Version>
-=======
-    <Version>7.1.0</Version>
->>>>>>> 42f50dbe
-    <Company>Piranha CMS</Company>
-    <AssemblyTitle>Piranha.Azure.BlogStorage</AssemblyTitle>
-    <RootNamespace>Piranha.Azure</RootNamespace>
-  </PropertyGroup>
-  <ItemGroup>
-    <ProjectReference Include="..\Piranha\Piranha.csproj" />
-  </ItemGroup>
-  <ItemGroup>
-    <PackageReference Include="Microsoft.Azure.KeyVault.Core" Version="3.0.4" />
-    <PackageReference Include="Microsoft.Azure.Storage.Blob" Version="11.1.0" />
-  </ItemGroup>
-</Project>
+﻿<Project Sdk="Microsoft.NET.Sdk">
+  <PropertyGroup>
+    <TargetFramework>netstandard2.0</TargetFramework>
+    <Version>7.1.0</Version>
+    <Company>Piranha CMS</Company>
+    <AssemblyTitle>Piranha.Azure.BlogStorage</AssemblyTitle>
+    <RootNamespace>Piranha.Azure</RootNamespace>
+  </PropertyGroup>
+  <ItemGroup>
+    <ProjectReference Include="..\Piranha\Piranha.csproj" />
+  </ItemGroup>
+  <ItemGroup>
+    <PackageReference Include="Microsoft.Azure.KeyVault.Core" Version="3.0.4" />
+    <PackageReference Include="Microsoft.Azure.Storage.Blob" Version="11.1.0" />
+  </ItemGroup>
+</Project>