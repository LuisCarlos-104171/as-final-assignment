--- conflicted
+++ resolved
@@ -1,24 +1,18 @@
-﻿<Project Sdk="Microsoft.NET.Sdk.Web" ToolsVersion="15.0">
-
-  <PropertyGroup>
-<<<<<<< HEAD
-    <TargetFramework>netcoreapp3.0</TargetFramework>
-    <OutputType>Library</OutputType>
-    <Version>7.1.0-alpha1</Version>
-=======
-    <TargetFramework>netstandard2.0</TargetFramework>
-    <Version>7.1.0</Version>
->>>>>>> 42f50dbe
-    <Company>Piranha CMS</Company>
-    <AssemblyTitle>Piranha.AspNetCore.SimpleSecurity</AssemblyTitle>
-    <RootNamespace>Piranha.AspNetCore</RootNamespace>
-  </PropertyGroup>
-
-  <ItemGroup>
-    <PackageReference Include="Microsoft.AspNetCore.Authorization" Version="3.0.0" />
-  </ItemGroup>
-  <ItemGroup>
-    <ProjectReference Include="..\Piranha\Piranha.csproj" />
-  </ItemGroup>
-
+﻿<Project Sdk="Microsoft.NET.Sdk.Web" ToolsVersion="15.0">
+
+  <PropertyGroup>
+    <TargetFramework>netcoreapp3.0</TargetFramework>
+    <OutputType>Library</OutputType>
+    <Version>7.1.0</Version>
+    <Company>Piranha CMS</Company>
+    <RootNamespace>Piranha.AspNetCore</RootNamespace>
+  </PropertyGroup>
+
+  <ItemGroup>
+    <PackageReference Include="Microsoft.AspNetCore.Authorization" Version="3.0.0" />
+  </ItemGroup>
+  <ItemGroup>
+    <ProjectReference Include="..\Piranha\Piranha.csproj" />
+  </ItemGroup>
+
 </Project>