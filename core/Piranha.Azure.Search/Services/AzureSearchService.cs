--- conflicted
+++ resolved
@@ -8,12 +8,6 @@
  *
  */
 
-<<<<<<< HEAD
-using System.Text;
-using System.Text.RegularExpressions;
-using Microsoft.Azure.Search;
-using Microsoft.Azure.Search.Models;
-=======
 using System;
 using System.Collections.Generic;
 using System.Linq;
@@ -25,7 +19,6 @@
 using Azure.Search.Documents.Indexes;
 using Azure.Search.Documents.Indexes.Models;
 using Azure.Search.Documents.Models;
->>>>>>> 961ee104
 using Piranha.Extend;
 using Piranha.Models;
 
@@ -61,17 +54,6 @@
         /// </summary>
         private void CreateIndex(string indexName)
         {
-<<<<<<< HEAD
-            using (var client = CreateClient())
-            {
-                var contentIndex = new Microsoft.Azure.Search.Models.Index()
-                {
-                    Name = "content",
-                    Fields = FieldBuilder.BuildForType<Content>()
-                };
-                client.Indexes.CreateOrUpdate(contentIndex);
-            }
-=======
             var indexClient = CreateSearchIndexClient();
             FieldBuilder fieldBuilder = new FieldBuilder();
             var searchFields = fieldBuilder.Build(typeof(Content));
@@ -79,7 +61,6 @@
             var definition = new SearchIndex(indexName, searchFields);
 
             indexClient.CreateOrUpdateIndex(definition);
->>>>>>> 961ee104
         }
 
         /// <summary>
