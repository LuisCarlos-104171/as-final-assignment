--- conflicted
+++ resolved
@@ -1,15 +1,10 @@
-﻿<Project Sdk="Microsoft.NET.Sdk" ToolsVersion="15.0">
-  <PropertyGroup>
-    <TargetFramework>netstandard2.0</TargetFramework>
-<<<<<<< HEAD
-    <Version>7.1.0-alpha1</Version>
-=======
-    <Version>7.1.0</Version>
->>>>>>> 42f50dbe
-    <Company>Piranha CMS</Company>
-    <AssemblyTitle>Piranha.Local.FileStorage</AssemblyTitle>
-  </PropertyGroup>
-  <ItemGroup>
-    <ProjectReference Include="..\Piranha\Piranha.csproj" />
-  </ItemGroup>
-</Project>
+﻿<Project Sdk="Microsoft.NET.Sdk" ToolsVersion="15.0">
+  <PropertyGroup>
+    <TargetFramework>netstandard2.0</TargetFramework>
+    <Version>7.1.0</Version>
+    <Company>Piranha CMS</Company>
+  </PropertyGroup>
+  <ItemGroup>
+    <ProjectReference Include="..\Piranha\Piranha.csproj" />
+  </ItemGroup>
+</Project>