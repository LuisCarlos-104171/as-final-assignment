/*
 * Copyright (c) 2019 Håkan Edling
 *
 * This software may be modified and distributed under the terms
 * of the MIT license.  See the LICENSE file for details.
 *
 * https://github.com/piranhacms/piranha.core
 *
 */

using System;
using System.Collections;
using System.Collections.Generic;
using System.ComponentModel.DataAnnotations;
using System.Dynamic;
using System.Linq;
using System.Threading.Tasks;
using Piranha.Models;
using Piranha.Manager.Models;
using Piranha.Manager.Models.Content;
using Piranha.Services;

namespace Piranha.Manager.Services
{
    public class PageService
    {
        private readonly IApi _api;
        private readonly IContentFactory _factory;

        /// <summary>
        /// Default constructor.
        /// </summary>
        /// <param name="api">The current api</param>
        public PageService(IApi api, IContentFactory factory)
        {
            _api = api;
            _factory = factory;
        }

        /// <summary>
        /// Gets the list model.
        /// </summary>
        /// <returns>The list model</returns>
        public async Task<PageListModel> GetList()
        {
            var model = new PageListModel
            {
                Sites = (await _api.Sites.GetAllAsync()).Select(s => new PageListModel.SiteItem
                {
                    Id = s.Id,
                    Title = s.Title,
                    Slug = "/",
                    EditUrl = "manager/site/edit/"
                }).ToList(),
                PageTypes = App.PageTypes.Select(t => new ContentTypeModel
                {
                    Id = t.Id,
                    Title = t.Title,
                    AddUrl = "manager/page/add/"
                }).ToList()
            };

            foreach (var site in model.Sites)
            {
                var sitemap = await _api.Sites.GetSitemapAsync(site.Id, false);

                foreach (var item in sitemap)
                {
                    site.Pages.Add(MapRecursive(item));
                }
            }

            return model;
        }

<<<<<<< HEAD
        public async Task<PageEditModel> Create(Guid siteId, string typeId)
=======
        /// <summary>
        /// Gets the sitemap model.
        /// </summary>
        /// <returns>The list model</returns>
        public async Task<Sitemap> GetSitemap(Guid? siteId = null)
        {
            return await _api.Sites.GetSitemapAsync(siteId, false);
        }

        public async Task<PageEditModel> Create(string typeId)
>>>>>>> 1e1d6a8f
        {
            var page = _api.Pages.Create<DynamicPage>(typeId);

            page.Id = Guid.NewGuid();
            page.SiteId = siteId;
            page.SortOrder = (await _api.Sites.GetSitemapAsync(page.SiteId)).Count;

            if (page != null)
            {
                return Transform(page, false);
            }
            return null;
        }

        public async Task<PageEditModel> GetById(Guid id, bool useDraft = true)
        {
            var isDraft = true;
            var page = useDraft ? await _api.Pages.GetDraftByIdAsync(id) : null;

            if (page == null)
            {
                page = await _api.Pages.GetByIdAsync(id);
                isDraft = false;
            }

            if (page != null)
            {
                return Transform(page, isDraft);
            }
            return null;
        }

        public async Task Save(PageEditModel model, bool draft)
        {
            var pageType = App.PageTypes.GetById(model.TypeId);

            if (pageType != null)
            {
                if (model.Id == Guid.Empty)
                {
                    model.Id = Guid.NewGuid();
                }

                var page = await _api.Pages.GetByIdAsync(model.Id);

                if (page == null)
                {
                    page = _factory.Create<DynamicPage>(pageType);
                    page.Id = model.Id;
                }

                page.SiteId = model.SiteId;
                page.ParentId = model.ParentId;
                page.SortOrder = model.SortOrder;
                page.TypeId = model.TypeId;
                page.Title = model.Title;
                page.NavigationTitle = model.NavigationTitle;
                page.Slug = model.Slug;
                page.MetaKeywords = model.MetaKeywords;
                page.MetaDescription = model.MetaDescription;
                page.Published = !string.IsNullOrEmpty(model.Published) ? DateTime.Parse(model.Published) : (DateTime?)null;

                // Save regions
                foreach (var region in pageType.Regions)
                {
                    var modelRegion = model.Regions
                        .FirstOrDefault(r => r.Meta.Id == region.Id);

                    if (region.Collection)
                    {
                        var listRegion = (IRegionList)((IDictionary<string, object>)page.Regions)[region.Id];

                        listRegion.Clear();

                        foreach (var item in modelRegion.Items)
                        {
                            if (region.Fields.Count == 1)
                            {
                                listRegion.Add(item.Fields[0].Model);
                            }
                            else
                            {
                                var pageRegion = new ExpandoObject();

                                foreach (var field in region.Fields)
                                {
                                    var modelField = item.Fields
                                        .FirstOrDefault(f => f.Meta.Id == field.Id);
                                    ((IDictionary<string, object>)pageRegion)[field.Id] = modelField.Model;
                                }
                                listRegion.Add(pageRegion);
                            }
                        }
                    }
                    else
                    {
                        var pageRegion = ((IDictionary<string, object>)page.Regions)[region.Id];

                        if (region.Fields.Count == 1)
                        {
                            ((IDictionary<string, object>)page.Regions)[region.Id] =
                                modelRegion.Items[0].Fields[0].Model;
                        }
                        else
                        {
                            foreach (var field in region.Fields)
                            {
                                var modelField = modelRegion.Items[0].Fields
                                    .FirstOrDefault(f => f.Meta.Id == field.Id);
                                ((IDictionary<string, object>)pageRegion)[field.Id] = modelField.Model;
                            }
                        }
                    }
                }

                // Save blocks
                page.Blocks.Clear();

                foreach (var block in model.Blocks)
                {
                    if (block is BlockGroupModel blockGroup)
                    {
                        var groupType = App.Blocks.GetByType(blockGroup.Type);

                        if (groupType != null)
                        {
                            var pageBlock = (Extend.BlockGroup)Activator.CreateInstance(groupType.Type);

                            pageBlock.Id = blockGroup.Id;
                            pageBlock.Type = blockGroup.Type;

                            foreach (var field in blockGroup.Fields)
                            {
                                var prop = pageBlock.GetType().GetProperty(field.Meta.Id, App.PropertyBindings);
                                prop.SetValue(pageBlock, field.Model);
                            }

                            foreach (var item in blockGroup.Items)
                            {
                                pageBlock.Items.Add(item.Model);
                            }
                            page.Blocks.Add(pageBlock);
                        }
                    }
                    else if (block is BlockItemModel blockItem)
                    {
                        page.Blocks.Add(blockItem.Model);
                    }
                }

                // Save page
                if (draft)
                {
                    await _api.Pages.SaveDraftAsync(page);
                }
                else
                {
                    await _api.Pages.SaveAsync(page);
                }
            }
            else
            {
                throw new ValidationException("Invalid Page Type.");
            }
        }

        /// <summary>
        /// Deletes the page with the given id.
        /// </summary>
        /// <param name="id">The unique id</param>
        public Task Delete(Guid id)
        {
            return _api.Pages.DeleteAsync(id);
        }

        /// <summary>
        /// Updates the sitemap according to the given structure. Please note
        /// that only the first page that has changed position is moved.
        /// </summary>
        /// <param name="structure">The page structure</param>
        public async Task<bool> MovePages(StructureModel structure)
        {
            var pos = GetPosition(structure.Id, structure.Items);

            if (pos != null)
            {
                var page = await _api.Pages.GetByIdAsync<PageInfo>(structure.Id);

                if (page != null)
                {
                    await _api.Pages.MoveAsync(page, pos.Item1, pos.Item2);

                    return true;
                }
            }
            return false;
        }

        private Tuple<Guid?,int> GetPosition(Guid id, IList<StructureModel.StructureItem> items, Guid? parentId = null)
        {
            for (var n = 0; n < items.Count; n++)
            {
                if (id == new Guid(items[n].Id))
                {
                    return new Tuple<Guid?, int>(parentId, n);
                }
                else if (items[n].Children.Count > 0)
                {
                    var pos = GetPosition(id, items[n].Children, new Guid(items[n].Id));

                    if (pos != null)
                    {
                        return pos;
                    }
                }
            }
            return null;
        }

        private PageListModel.PageItem MapRecursive(SitemapItem item)
        {
            var model = new PageListModel.PageItem
            {
                Id = item.Id,
                Title = item.MenuTitle,
                TypeName = item.PageTypeName,
                Published = item.Published.HasValue ? item.Published.Value.ToString("yyyy-MM-dd") : null,
                Status = !item.Published.HasValue ? PageListModel.PageItem.Unpublished : "",
                EditUrl = "manager/page/edit/"
            };

            foreach (var child in item.Items)
            {
                model.Items.Add(MapRecursive(child));
            }
            return model;
        }

        private PageEditModel Transform(DynamicPage page, bool isDraft)
        {
            var type = App.PageTypes.GetById(page.TypeId);

            var model = new PageEditModel
            {
                Id = page.Id,
                SiteId = page.SiteId,
                ParentId = page.ParentId,
                SortOrder = page.SortOrder,
                TypeId = page.TypeId,
                Title = page.Title,
                NavigationTitle = page.NavigationTitle,
                Slug = page.Slug,
                MetaKeywords = page.MetaKeywords,
                MetaDescription = page.MetaDescription,
                Published = page.Published.HasValue ? page.Published.Value.ToString("yyyy-MM-dd HH:mm") : null,
                State = GetState(page, isDraft),
                UseBlocks = type.UseBlocks
            };

            foreach (var regionType in type.Regions)
            {
                var region = new RegionModel
                {
                    Meta = new RegionMeta
                    {
                        Id = regionType.Id,
                        Name = regionType.Title,
                        Description = regionType.Description,
                        Placeholder = regionType.ListTitlePlaceholder,
                        IsCollection = regionType.Collection,
                        Icon = regionType.Icon,
                        Display = regionType.Display.ToString().ToLower()
                    }
                };
                var regionListModel = ((IDictionary<string, object>)page.Regions)[regionType.Id];

                if (!regionType.Collection)
                {
                    var regionModel = (IRegionList)Activator.CreateInstance(typeof(RegionList<>).MakeGenericType(regionListModel.GetType()));
                    regionModel.Add(regionListModel);
                    regionListModel = regionModel;
                }

                foreach (var regionModel in (IEnumerable)regionListModel)
                {
                    var regionItem = new RegionItemModel();

                    foreach (var fieldType in regionType.Fields)
                    {
                        var appFieldType = App.Fields.GetByType(fieldType.Type);

                        var field = new FieldModel
                        {
                            Meta = new FieldMeta
                            {
                                Id = fieldType.Id,
                                Name = fieldType.Title,
                                Component = appFieldType.Component,
                                Placeholder = fieldType.Placeholder,
                                IsHalfWidth = fieldType.Options.HasFlag(FieldOption.HalfWidth),
                                Description = fieldType.Description
                            }
                        };

                        if (regionType.Fields.Count > 1)
                        {
                            field.Model = (Extend.IField)((IDictionary<string, object>)regionModel)[fieldType.Id];

                            if (regionType.ListTitleField == fieldType.Id)
                            {
                                regionItem.Title = field.Model.GetTitle();
                                field.Meta.NotifyChange = true;
                            }
                        }
                        else
                        {
                            field.Model = (Extend.IField)regionModel;
                            field.Meta.NotifyChange = true;
                            regionItem.Title = field.Model.GetTitle();
                        }
                        regionItem.Fields.Add(field);
                    }

                    if (string.IsNullOrWhiteSpace(regionItem.Title))
                    {
                        regionItem.Title = "...";
                    }

                    region.Items.Add(regionItem);
                }
                model.Regions.Add(region);
            }

            foreach (var block in page.Blocks)
            {
                var blockType = App.Blocks.GetByType(block.Type);

                if (block is Extend.BlockGroup)
                {
                    var group = new BlockGroupModel
                    {
                        Id = block.Id,
                        Type = block.Type,
                        Meta = new BlockMeta
                        {
                            Name = blockType.Name,
                            Icon = blockType.Icon,
                            Component = "block-group",
                            IsGroup = true
                        }
                    };

                    if (blockType.Display != BlockDisplayMode.MasterDetail)
                    {
                        group.Meta.Component = blockType.Display == BlockDisplayMode.Horizontal ?
                            "block-group-horizontal" : "block-group-vertical";
                    }

                    foreach (var prop in block.GetType().GetProperties(App.PropertyBindings))
                    {
                        if (typeof(Extend.IField).IsAssignableFrom(prop.PropertyType))
                        {
                            var fieldType = App.Fields.GetByType(prop.PropertyType);

                            group.Fields.Add(new FieldModel
                            {
                                Model = (Extend.IField)prop.GetValue(block),
                                Meta = new FieldMeta
                                {
                                    Id = prop.Name,
                                    Name = prop.Name,
                                    Component = fieldType.Component,
                                }
                            });
                        }
                    }

                    bool firstChild = true;
                    foreach (var child in ((Extend.BlockGroup)block).Items)
                    {
                        blockType = App.Blocks.GetByType(child.Type);

                        group.Items.Add(new BlockItemModel
                        {
                            IsActive = firstChild,
                            Model = child,
                            Meta = new BlockMeta
                            {
                                Name = blockType.Name,
                                Title = child.GetTitle(),
                                Icon = blockType.Icon,
                                Component = blockType.Component
                            }
                        });
                        firstChild = false;
                    }
                    model.Blocks.Add(group);
                }
                else
                {
                    model.Blocks.Add(new BlockItemModel
                    {
                        Model = block,
                        Meta = new BlockMeta
                        {
                            Name = blockType.Name,
                            Title = block.GetTitle(),
                            Icon = blockType.Icon,
                            Component = blockType.Component
                        }
                    });
                }
            }

            // Custom editors
            foreach (var editor in type.CustomEditors)
            {
                model.Editors.Add(new EditorModel
                {
                    Component = editor.Component,
                    Icon = editor.Icon,
                    Name = editor.Title
                });
            }
            return model;
        }

        private string GetState(DynamicPage page, bool isDraft)
        {
            if (page.Created != DateTime.MinValue)
            {
                if (page.Published.HasValue)
                {
                    if (isDraft)
                    {
                        return ContentState.Draft;
                    }
                    return ContentState.Published;
                }
                else
                {
                    return ContentState.Unpublished;
                }
            }
            return ContentState.New;
        }
    }
}<|MERGE_RESOLUTION|>--- conflicted
+++ resolved
@@ -73,9 +73,6 @@
             return model;
         }
 
-<<<<<<< HEAD
-        public async Task<PageEditModel> Create(Guid siteId, string typeId)
-=======
         /// <summary>
         /// Gets the sitemap model.
         /// </summary>
@@ -85,8 +82,7 @@
             return await _api.Sites.GetSitemapAsync(siteId, false);
         }
 
-        public async Task<PageEditModel> Create(string typeId)
->>>>>>> 1e1d6a8f
+        public async Task<PageEditModel> Create(Guid siteId, string typeId)
         {
             var page = _api.Pages.Create<DynamicPage>(typeId);
 
