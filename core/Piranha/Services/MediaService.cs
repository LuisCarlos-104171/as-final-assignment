--- conflicted
+++ resolved
@@ -403,52 +403,6 @@
 
                                 version = new MediaVersion
                                 {
-<<<<<<< HEAD
-                                    if (height.HasValue)
-                                    {
-                                        _processor.CropScale(stream, output, width, height.Value);
-                                    }
-                                    else
-                                    {
-                                        _processor.Scale(stream, output, width);
-                                    }
-                                    output.Position = 0;
-                                    bool upload = false;
-
-                                    lock (ScaleMutex)
-                                    {
-                                        // We have to make sure we don't scale multiple files
-                                        // at the same time as it can create index violations.
-                                        version = query.FirstOrDefault();
-
-                                        if (version == null)
-                                        {
-                                            var info = new FileInfo(media.Filename);
-
-                                            version = new MediaVersion
-                                            {
-                                                Id = Guid.NewGuid(),
-                                                Size = output.Length,
-                                                Width = width,
-                                                Height = height,
-                                                FileExtension = info.Extension
-                                            };
-                                            media.Versions.Add(version);
-
-                                            _repo.Save(media).Wait();
-                                            RemoveFromCache(media);
-
-                                            upload = true;
-                                        }
-                                    }
-
-                                    if (upload)
-                                    {
-                                        return await session.PutAsync(GetResourceName(media, width, height), media.ContentType, output)
-                                            .ConfigureAwait(false);
-                                    }
-                                }
-=======
                                     Id = Guid.NewGuid(),
                                     Size = output.Length,
                                     Width = width,
@@ -461,7 +415,6 @@
                                 RemoveFromCache(media);
 
                                 upload = true;
->>>>>>> 42f50dbe
                             }
                         }
 
