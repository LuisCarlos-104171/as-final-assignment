--- conflicted
+++ resolved
@@ -1,817 +1,816 @@
-﻿/*
- * Copyright (c) 2016-2018 Håkan Edling
- *
- * This software may be modified and distributed under the terms
- * of the MIT license.  See the LICENSE file for details.
- * 
- * https://github.com/piranhacms/piranha.core
- * 
- */
-
-using Microsoft.EntityFrameworkCore;
-using Piranha.Data;
-using Piranha.Services;
-using System;
-using System.Collections;
-using System.Collections.Generic;
-using System.Dynamic;
-using System.Linq;
-using System.Reflection;
-
-namespace Piranha.Repositories
-{
-    public class PageRepository : IPageRepository
-    {
-        private readonly IDb db;
-        private readonly IApi api;
-        private readonly IContentService<Page, PageField, Models.PageBase> contentService;
-        private readonly ICache cache;
-
-        /// <summary>
-        /// Default constructor.
-        /// </summary>
-        /// <param name="api">The current api</param>
-        /// <param name="db">The current db context</param>
-        /// <param name="factory">The content service factory</param>
-        /// <param name="cache">The optional model cache</param>
-        public PageRepository(IApi api, IDb db, IContentServiceFactory factory, ICache cache = null) {
-            this.api = api;
-            this.db = db;
-            this.contentService = factory.CreatePageService();
-            this.cache = cache;
-        }
-
-        /// <summary>
-        /// Creates and initializes a new page of the specified type.
-        /// </summary>
-        /// <returns>The created page</returns>
-        public T Create<T>(string typeId = null) where T : Models.PageBase {
-            if (string.IsNullOrWhiteSpace(typeId))
-                typeId = typeof(T).Name;
-
-            return contentService.Create<T>(api.PageTypes.GetById(typeId));
-        }
-
-        /// <summary>
-        /// Creates and initializes a copy of the given page.
-        /// </summary>
-        /// <returns>The created copy</returns>
-        public T Copy<T>(T originalPage) where T : Models.PageBase {
-            var model = contentService.Create<T>(api.PageTypes.GetById(originalPage.TypeId));
-            model.OriginalPageId = originalPage.Id;
-            model.Slug = null;
-            return model;
-        }
-
-        /// <summary>
-        /// Detaches a copy and initializes it as a standalone page
-        /// </summary>
-        /// <returns>The standalone page</returns>
-        public void Detach<T>(T page) where T : Models.PageBase {
-            Func<T, IList<Extend.Block>> getBlocks = p => {
-                if (p is Models.IPage)
-                    return ((Models.IPage)p).Blocks;
-                else if (p is Models.IDynamicPage)
-                    return ((Models.IDynamicPage)p).Blocks;
-                else
-                    return new List<Extend.Block>();
-            };
-
-            if (!page.OriginalPageId.HasValue) {
-                throw new Exception("Page is not an copy");
-            }
-
-            var model = GetById<T>(page.Id);
-            model.OriginalPageId = null;
-
-            foreach(var pageBlock in getBlocks(model))
-            {
-                pageBlock.Id = Guid.Empty;
-            }
-
-            Save(model);
-        }
-
-        /// <summary>
-        /// Gets all of the available pages for the current site.
-        /// </summary>
-        /// <param name="siteId">The optional site id</param>
-        /// <returns>The pages</returns>
-        public IEnumerable<Models.DynamicPage> GetAll(Guid? siteId = null) {
-            return GetAll<Models.DynamicPage>(siteId);
-        }
-
-        /// <summary>
-        /// Gets all of the available pages for the current site.
-        /// </summary>
-        /// <param name="siteId">The optional site id</param>
-        /// <returns>The pages</returns>
-        public IEnumerable<T> GetAll<T>(Guid? siteId = null) where T : Models.PageBase {
-            if (!siteId.HasValue) {
-                var site = api.Sites.GetDefault();
-
-                if (site != null)
-                    siteId = site.Id;
-            }
-
-            var pages = db.Pages
-                .AsNoTracking()
-                .Where(p => p.SiteId == siteId)
-                .OrderBy(p => p.ParentId)
-                .ThenBy(p => p.SortOrder)
-                .Select(p => p.Id);
-
-            var models = new List<T>();
-
-            foreach (var page in pages) {
-                var model = GetById<T>(page);
-
-                if (model != null)
-                    models.Add(model);
-            }
-            return models;            
-        }
-
-        /// <summary>
-        /// Gets the available blog pages for the current site.
-        /// </summary>
-        /// <param name="siteId">The optional site id</param>
-        /// <returns>The pages</returns>
-        public IEnumerable<Models.DynamicPage> GetAllBlogs(Guid? siteId = null) {
-            return GetAllBlogs<Models.DynamicPage>(siteId);
-        }
-
-        /// <summary>
-        /// Gets the available blog pages for the current site.
-        /// </summary>
-        /// <param name="siteId">The optional site id</param>
-        /// <returns>The pages</returns>
-        public IEnumerable<T> GetAllBlogs<T>(Guid? siteId = null) where T : Models.PageBase {
-            if (!siteId.HasValue) {
-                var site = api.Sites.GetDefault();
-
-                if (site != null)
-                    siteId = site.Id;
-            }
-
-            var pages = db.Pages
-                .AsNoTracking()
-                .Where(p => p.SiteId == siteId && p.ContentType == "Blog")
-                .OrderBy(p => p.ParentId)
-                .ThenBy(p => p.SortOrder)
-                .Select(p => p.Id);
-
-            var models = new List<T>();
-
-            foreach (var page in pages) {
-                var model = GetById<T>(page);
-
-                if (model != null)
-                    models.Add(model);
-            }
-            return models;            
-        }
-
-        /// <summary>
-        /// Gets the site startpage.
-        /// </summary>
-        /// <param name="siteId">The optional site id</param>
-        /// <returns>The page model</returns>
-        public Models.DynamicPage GetStartpage(Guid? siteId = null) {
-            return GetStartpage<Models.DynamicPage>(siteId);
-        }
-
-        /// <summary>
-        /// Gets the site startpage.
-        /// </summary>
-        /// <typeparam name="T">The model type</typeparam>
-        /// <param param name="siteId">The optional site id</param>
-        /// <returns>The page model</returns>
-        public T GetStartpage<T>(Guid? siteId = null) where T : Models.PageBase {
-            if (!siteId.HasValue) {
-                var site = api.Sites.GetDefault();
-                if (site != null)
-                    siteId = site.Id;
-            }
-
-            var page = cache != null ? cache.Get<Page>($"Page_{siteId}") : null;
-
-            if (page == null) {
-                page = db.Pages
-                    .AsNoTracking()
-                    .Include(p => p.Blocks).ThenInclude(b => b.Block).ThenInclude(b => b.Fields)
-                    .Include(p => p.Fields)
-                    .FirstOrDefault(p => p.SiteId == siteId && p.ParentId == null && p.SortOrder == 0);
-
-                if (page != null) {
-                    if (cache != null)
-                        AddToCache(page);
-                }
-            }
-
-            if (page != null) {
-                if (page.OriginalPageId.HasValue)
-                    return MapOriginalPage<T>(page);
-
-                return contentService.Transform<T>(page, api.PageTypes.GetById(page.PageTypeId), Process);
-            }
-            return null;
-        }
-
-        /// <summary>
-        /// Gets the page model with the specified id.
-        /// </summary>
-        /// <param name="id">The unique id</param>
-        /// <returns>The page model</returns>
-        public Models.DynamicPage GetById(Guid id) {
-            return GetById<Models.DynamicPage>(id);
-        }
-
-        /// <summary>
-        /// Gets the page model with the specified id.
-        /// </summary>
-        /// <typeparam name="T">The model type</typeparam>
-        /// <param name="id">The unique id</param>
-        /// <returns>The page model</returns>
-        public T GetById<T>(Guid id) where T : Models.PageBase {
-            var page = cache != null ? cache.Get<Page>(id.ToString()) : null;
-
-            if (page == null) {
-                page = db.Pages
-                    .AsNoTracking()
-                    .Include(p => p.Blocks).ThenInclude(b => b.Block).ThenInclude(b => b.Fields)
-                    .Include(p => p.Fields)
-                    .FirstOrDefault(p => p.Id == id);
-
-                if (page != null) {
-                    if (cache != null)
-                        AddToCache(page);
-                }
-            }
-
-            if (page != null) {
-                if (page.OriginalPageId.HasValue)
-                    return MapOriginalPage<T>(page);
-
-                return contentService.Transform<T>(page, api.PageTypes.GetById(page.PageTypeId), Process);
-            }
-            return null;
-        }
-
-        /// <summary>
-        /// Gets the page model with the specified slug.
-        /// </summary>
-        /// <param name="slug">The unique slug</param>
-        /// <param name="siteId">The optional site id</param>
-        /// <returns>The page model</returns>
-        public Models.DynamicPage GetBySlug(string slug, Guid? siteId = null) {
-            return GetBySlug<Models.DynamicPage>(slug, siteId);
-        }
-
-        /// <summary>
-        /// Gets the page model with the specified slug.
-        /// </summary>
-        /// <typeparam name="T">The model type</typeparam>
-        /// <param name="slug">The unique slug</param>
-        /// <param name="siteId">The optional site id</param>
-        /// <returns>The page model</returns>
-        public T GetBySlug<T>(string slug, Guid? siteId = null) where T : Models.PageBase {
-            if (!siteId.HasValue) {
-                var site = api.Sites.GetDefault();
-                if (site != null)
-                    siteId = site.Id;
-            }
-
-            // See if we can get the page id for the slug from cache.
-            var pageId = cache != null ? cache.Get<Guid?>($"PageId_{siteId}_{slug}") : (Guid?)null;
-
-            if (pageId.HasValue) {
-                // Load the page by id instead
-                return GetById<T>(pageId.Value);
-            } else {
-                // No cache found, load from database
-                var page = db.Pages
-                    .AsNoTracking()
-                    .Include(p => p.Blocks).ThenInclude(b => b.Block).ThenInclude(b => b.Fields)
-                    .Include(p => p.Fields)
-                    .FirstOrDefault(p => p.SiteId == siteId && p.Slug == slug);
-
-                if (page != null) {
-                    if (cache != null)
-                        AddToCache(page);
-
-                    if (page.OriginalPageId.HasValue)
-                        return MapOriginalPage<T>(page);
-
-                    return contentService.Transform<T>(page, api.PageTypes.GetById(page.PageTypeId), Process);
-                }
-                return null;
-            }
-        }
-
-        /// <summary>
-        /// Gets the id for the page with the given slug.
-        /// </summary>
-        /// <param name="slug">The unique slug</param>
-        /// <param name="siteId">The optional page id</param>
-        /// <returns>The id</returns>
-        public Guid? GetIdBySlug(string slug, Guid? siteId = null) {
-            if (!siteId.HasValue) {
-                var site = api.Sites.GetDefault();
-                if (site != null)
-                    siteId = site.Id;
-            }
-
-            // See if we can get the page id for the slug from cache.
-            var pageId = cache != null ? cache.Get<Guid?>($"PageId_{siteId}_{slug}") : (Guid?)null;
-
-            if (pageId.HasValue) {
-                return pageId;
-            } else {
-                // No cache found, load from database
-                var page = db.Pages
-                    .AsNoTracking()
-                    .Include(p => p.Blocks).ThenInclude(b => b.Block).ThenInclude(b => b.Fields)
-                    .Include(p => p.Fields)
-                    .FirstOrDefault(p => p.SiteId == siteId && p.Slug == slug);
-
-                if (page != null) {
-                    if (cache != null)
-                        AddToCache(page);
-                    return page.Id;
-                }                    
-                return null;                
-            }
-        }
-
-        /// <summary>
-        /// Gets the hierachical sitemap structure.
-        /// </summary>
-        /// <param name="id">The optional site id</param>
-        /// <param name="onlyPublished">If only published items should be included</param>
-        /// <returns>The sitemap</returns>
-        public Models.Sitemap GetSitemap(Guid? siteId = null, bool onlyPublished = true) {
-            if (!siteId.HasValue) {
-                var site = api.Sites.GetDefault();
-
-                if (site != null)
-                    siteId = site.Id;
-            }
-
-            if (siteId != null) {
-                var sitemap = onlyPublished && cache != null ? cache.Get<Models.Sitemap>($"Sitemap_{siteId}") : null;
-
-                if (sitemap == null) {
-                    var pages = db.Pages
-                        .AsNoTracking()
-                        .Where(p => p.SiteId == siteId)
-                        .OrderBy(p => p.ParentId)
-                        .ThenBy(p => p.SortOrder)
-                        .ToList();
-
-                    var pageTypes = api.PageTypes.GetAll();
-
-                    if (onlyPublished)
-                        pages = pages.Where(p => p.Published.HasValue).ToList();
-                    sitemap = Sort(pages, pageTypes);
-
-                    if (onlyPublished && cache != null)
-                        cache.Set($"Sitemap_{siteId}", sitemap);
-                }
-                return sitemap;
-            }
-            return null;
-        }
-
-        /// <summary>
-        /// Moves the current page in the structure.
-        /// </summary>
-        /// <typeparam name="T">The model type</typeparam>
-        /// <param name="model">The page to move</param>
-        /// <param name="parentId">The new parent id</param>
-        /// <param name="sortOrder">The new sort order</param>
-        public void Move<T>(T model, Guid? parentId, int sortOrder) where T : Models.PageBase {
-            IEnumerable<Page> oldSiblings = null;
-            IEnumerable<Page> newSiblings = null;
-
-            // Only get siblings if we need to invalidate from cache
-            if (cache != null) {
-                oldSiblings = db.Pages
-                    .Where(p => p.ParentId == model.ParentId && p.Id != model.Id)
-                    .ToList();
-                newSiblings = db.Pages
-                    .Where(p => p.ParentId == parentId)
-                    .ToList();
-            }
-
-            // Remove the old position for the page
-            MovePages(model.Id, model.SiteId, model.ParentId, model.SortOrder + 1, false);
-            // Add room for the new position of the page
-            MovePages(model.Id, model.SiteId, parentId, sortOrder, true);
-
-            // Update the position of the current page
-            var page = db.Pages
-                .FirstOrDefault(p => p.Id == model.Id);
-            page.ParentId = parentId;
-            page.SortOrder = sortOrder;
-
-            db.SaveChanges();
-
-            // Remove all siblings from cache
-            if (cache != null) {
-                foreach (var sibling in oldSiblings)
-                    RemoveFromCache(sibling);
-                foreach (var sibling in newSiblings)
-                    RemoveFromCache(sibling);
-                InvalidateSitemap(model.SiteId);
-            }
-        }
-
-        /// <summary>
-        /// Saves the given page model
-        /// </summary>
-        /// <param name="model">The page model</param>
-        public void Save<T>(T model) where T : Models.PageBase {
-            var type = api.PageTypes.GetById(model.TypeId);
-
-            if (type != null) {
-                // Ensure that we have a slug
-                if (string.IsNullOrWhiteSpace(model.Slug)) {
-                    var prefix = "";
-
-                    // Check if we should generate hierarchical slugs
-                    using (var config = new Config(api)) {
-                        if (config.HierarchicalPageSlugs && model.ParentId.HasValue) {
-                            var parentSlug = db.Pages
-                                .AsNoTracking()
-                                .FirstOrDefault(p => p.Id == model.ParentId)?.Slug;
-
-                            if (!string.IsNullOrWhiteSpace(parentSlug)) {
-                                prefix = parentSlug + "/";
-                            }
-                        }
-                        model.Slug = prefix + Utils.GenerateSlug(model.NavigationTitle != null ? model.NavigationTitle : model.Title);
-                    }
-                } else model.Slug = Utils.GenerateSlug(model.Slug);
-
-                // Set content type
-                model.ContentType = type.ContentTypeId;
-
-                var page = db.Pages
-                    .Include(p => p.Blocks).ThenInclude(b => b.Block).ThenInclude(b => b.Fields)
-                    .Include(p => p.Fields)
-                    .FirstOrDefault(p => p.Id == model.Id);
-
-                if (model.OriginalPageId.HasValue) {
-                    var originalPageIsCopy = db.Pages.FirstOrDefault(p => p.Id == model.OriginalPageId)?.OriginalPageId.HasValue ?? false;
-                    if (originalPageIsCopy) {
-                        throw new Exception("Can not set copy of an copy");
-                    }
-
-                    var originalPageType = db.Pages.FirstOrDefault(p => p.Id == model.OriginalPageId)?.PageTypeId;
-                    if (originalPageType != model.TypeId) {
-                        throw new Exception("Copy can not have a different content type");
-                    }
-
-                    // Transform the model
-                    if (page == null) {
-                        page = new Page() {
-                            Id = model.Id != Guid.Empty ? model.Id : Guid.NewGuid(),
-                        };
-
-                        db.Pages.Add(page);
-
-                        // Make room for the new page
-                        MovePages(page.Id, model.SiteId, model.ParentId, model.SortOrder, true);
-                    } else {
-                        // Check if the page has been moved
-                        if (page.ParentId != model.ParentId || page.SortOrder != model.SortOrder) {
-                            // Remove the old position for the page
-                            MovePages(page.Id, page.SiteId, page.ParentId, page.SortOrder + 1, false);
-                            // Add room for the new position of the page
-                            MovePages(page.Id, model.SiteId, model.ParentId, model.SortOrder, true);
-                        }
-                    }
-
-                    page.PageTypeId = model.TypeId;
-                    page.OriginalPageId = model.OriginalPageId;
-                    page.SiteId = model.SiteId;
-                    page.Title = model.Title;
-                    page.NavigationTitle = model.NavigationTitle;
-                    page.Slug = model.Slug;
-                    page.ParentId = model.ParentId;
-                    page.SortOrder = model.SortOrder;
-                    page.IsHidden = model.IsHidden;
-                    page.Route = model.Route;
-
-                    db.SaveChanges();
-                    if (cache != null)
-                        RemoveFromCache(page);
-
-                    InvalidateSitemap(model.SiteId);
-                    return;
-                }
-
-                // Transform the model
-                if (page == null) {
-                    page = new Page() {
-                        Id = model.Id != Guid.Empty ? model.Id : Guid.NewGuid(),
-                        ParentId = model.ParentId,
-                        SortOrder = model.SortOrder,
-                        PageTypeId = model.TypeId,
-                        Created = DateTime.Now,
-                        LastModified = DateTime.Now
-                    };
-                    db.Pages.Add(page);
-                    model.Id = page.Id;
-
-                    // Make room for the new page
-                    MovePages(page.Id, model.SiteId, model.ParentId, model.SortOrder, true);                    
-                } else {
-                    // Check if the page has been moved
-                    if (page.ParentId != model.ParentId || page.SortOrder != model.SortOrder) {
-                        // Remove the old position for the page
-                        MovePages(page.Id, page.SiteId, page.ParentId, page.SortOrder + 1, false);
-                        // Add room for the new position of the page
-                        MovePages(page.Id, model.SiteId, model.ParentId, model.SortOrder, true);
-                    }                    
-                    page.LastModified = DateTime.Now;
-                }
-
-                page = contentService.Transform<T>(model, type, page);
-
-                // Transform blocks
-                IList<Extend.Block> blockModels = null;
-                if (model is Models.IPage)
-                    blockModels = ((Models.IPage)model).Blocks;
-                else if (model is Models.IDynamicPage)
-                    blockModels = ((Models.IDynamicPage)model).Blocks;
-
-                if (blockModels != null && blockModels.Count > 0) {
-                    var blocks = contentService.TransformBlocks(blockModels);
-                    var current = blocks.Select(b => b.Id).ToArray();
-
-                    // Delete removed blocks
-                    var removed = page.Blocks
-                        .Where(b => !current.Contains(b.BlockId) && !b.Block.IsReusable)
-                        .Select(b => b.Block);
-                    db.Blocks.RemoveRange(removed);
-
-                    // Delete the old page blocks
-                    page.Blocks.Clear();
-
-                    // Now map the new block
-                    for (var n = 0; n < blocks.Count; n++) {
-                        var block = db.Blocks
-                            .Include(b => b.Fields)
-                            .FirstOrDefault(b => b.Id == blocks[n].Id);
-                        if (block == null) {
-                            block = new Block() {
-                                Id = blocks[n].Id != Guid.Empty ? blocks[n].Id : Guid.NewGuid(),
-                                Created = DateTime.Now
-                            };
-                            db.Blocks.Add(block);
-                        }
-                        block.CLRType = blocks[n].CLRType;
-                        block.IsReusable = blocks[n].IsReusable;
-                        block.Title = blocks[n].Title;
-                        block.LastModified = DateTime.Now;
-
-                        var currentFields = blocks[n].Fields.Select(f => f.FieldId).Distinct();
-                        var removedFields = block.Fields.Where(f => !currentFields.Contains(f.FieldId));
-                        db.BlockFields.RemoveRange(removedFields);
-
-                        foreach (var newField in blocks[n].Fields) {
-                            var field = block.Fields.FirstOrDefault(f => f.FieldId == newField.FieldId);
-                            if (field == null) {
-                                field = new BlockField() {
-                                    Id = newField.Id != Guid.Empty ? newField.Id : Guid.NewGuid(),
-                                    BlockId = block.Id,
-                                    FieldId = newField.FieldId
-                                };
-                                db.BlockFields.Add(field);
-                                block.Fields.Add(field);
-                            }
-                            field.SortOrder = newField.SortOrder;
-                            field.CLRType = newField.CLRType;
-                            field.Value = newField.Value;
-                        }
-
-                        // Create the page block
-                        page.Blocks.Add(new PageBlock() {
-                            Id = Guid.NewGuid(),
-                            BlockId = block.Id,
-                            Block = block,
-                            PageId = page.Id,
-                            SortOrder = n
-                        });
-                    }
-                }
-                db.SaveChanges();
-
-                if (cache != null)
-                    RemoveFromCache(page);
-                InvalidateSitemap(model.SiteId);
-            }
-        }
-
-        /// <summary>
-        /// Deletes the model with the specified id.
-        /// </summary>
-        /// <param name="id">The unique id</param>
-        public virtual void Delete(Guid id) {
-            var model = db.Pages
-                .Include(p => p.Blocks).ThenInclude(b => b.Block).ThenInclude(b => b.Fields)
-                .Include(p => p.Fields)
-                .FirstOrDefault(p => p.Id == id);
-
-            if (model != null) {
-<<<<<<< HEAD
-                // Remove all blocks that are not reusable
-                foreach (var pageBlock in model.Blocks) {
-                    if (!pageBlock.Block.IsReusable)
-                        db.Blocks.Remove(pageBlock.Block);
-                }
-                // Remove the main page.
-=======
-                var copyCount = db.Pages.Count(p => p.OriginalPageId == model.Id);
-                if (copyCount > 0)
-                    throw new Exception("Can not delete page because it has copies");
-
->>>>>>> e4b108f0
-                db.Pages.Remove(model);
-
-                // Move all remaining pages after this page in the site structure.
-                MovePages(id, model.SiteId, model.ParentId, model.SortOrder + 1, false);
-
-                db.SaveChanges();
-
-                // Check if we have the page in cache, and if so remove it
-                if (cache != null) {
-                    var page = cache.Get<Page>(model.Id.ToString());
-                    if (page != null)
-                        RemoveFromCache(page);
-                    InvalidateSitemap(model.SiteId);
-                }   
-            }
-        }
-
-        /// <summary>
-        /// Deletes the given model.
-        /// </summary>
-        /// <param name="model">The model</param>
-        public virtual void Delete<T>(T model) where T : Models.PageBase {
-            Delete(model.Id);
-        }
-
-        /// <summary>
-        /// Performs additional processing and loads related models.
-        /// </summary>
-        /// <param name="page">The source page</param>
-        /// <param name="model">The targe model</param>
-        private void Process<T>(Data.Page page, T model) where T : Models.PageBase {
-            if (page.Blocks.Count > 0) {
-                var blocks = page.Blocks
-                    .OrderBy(b => b.SortOrder)
-                    .Select(b => b.Block)
-                    .ToList();
-
-                if (model is Models.IPage)
-                    ((Models.IPage)model).Blocks = contentService.TransformBlocks(blocks);
-                else if (model is Models.IDynamicPage)
-                    ((Models.IDynamicPage)model).Blocks = contentService.TransformBlocks(blocks);
-            }
-        }        
-
-        /// <summary>
-        /// Moves the pages around. This is done when a page is deleted or moved in the structure.
-        /// </summary>
-        /// <param name="pageId">The id of the page that is moved</param>
-        /// <param name="siteId">The site id</param>
-        /// <param name="parentId">The parent id</param>
-        /// <param name="sortOrder">The sort order</param>
-        /// <param name="increase">If sort order should be increase or decreased</param>
-        private void MovePages(Guid pageId, Guid siteId, Guid? parentId, int sortOrder, bool increase) {
-            var pages = db.Pages
-                .Where(p => p.SiteId == siteId && p.ParentId == parentId && p.SortOrder >= sortOrder && p.Id != pageId)
-                .ToList();
-
-            foreach (var page in pages)
-                page.SortOrder = increase ? page.SortOrder + 1 : page.SortOrder - 1;
-        }
-
-        /// <summary>
-        /// Updates the LastModified date of the pages and
-        /// removes it from the cache.
-        /// </summary>
-        /// <param name="pages">The id of the pages</param>
-        internal void Touch(params Guid[] pages) {
-            var models = db.Pages
-                .Where(p => pages.Contains(p.Id))
-                .ToArray();
-
-            foreach (var page in models) {
-                page.LastModified = DateTime.Now;
-                db.SaveChanges();
-                RemoveFromCache(page);
-            }
-        }
-
-        /// <summary>
-        /// Internal method for getting the data page by id.
-        /// </summary>
-        /// <param name="id">The unique id</param>
-        /// <returns>The page</returns>
-        internal Page GetPageById(Guid id) {
-            var page = cache != null ? cache.Get<Page>(id.ToString()) : null;
-
-            if (page == null) {
-                page = db.Pages
-                    .AsNoTracking()
-                    .Include(p => p.Blocks).ThenInclude(b => b.Block).ThenInclude(b => b.Fields)
-                    .Include(p => p.Fields)
-                    .FirstOrDefault(p => p.Id == id);
-
-                if (page != null) {
-                    if (cache != null)
-                        AddToCache(page);
-                }
-            }
-            return page;
-        }
-
-        private T MapOriginalPage<T>(Page page) where T : Models.PageBase {
-            var originalPage = GetById<T>(page.OriginalPageId.Value);
-            if (originalPage == null)
-                return null;
-            return SetOriginalPageProperties(originalPage, page);
-        }
-
-        private T SetOriginalPageProperties<T>(T originalPage, Page page) where T : Models.PageBase {
-            originalPage.Id = page.Id;
-            originalPage.SiteId = page.SiteId;
-            originalPage.Title = page.Title;
-            originalPage.NavigationTitle = page.NavigationTitle;
-            originalPage.Slug = page.Slug;
-            originalPage.ParentId = page.ParentId;
-            originalPage.SortOrder = page.SortOrder;
-            originalPage.IsHidden = page.IsHidden;
-            originalPage.Route = page.Route;
-            originalPage.OriginalPageId = page.OriginalPageId;
-            return originalPage;
-        }
-
-        /// <summary>
-        /// Sorts the items.
-        /// </summary>
-        /// <param name="pages">The full page list</param>
-        /// <param name="parentId">The current parent id</param>
-        /// <returns>The sitemap</returns>
-        private Models.Sitemap Sort(IEnumerable<Page> pages, IEnumerable<Models.PageType> pageTypes, Guid? parentId = null, int level = 0) {
-            var result = new Models.Sitemap();
-
-            foreach (var page in pages.Where(p => p.ParentId == parentId).OrderBy(p => p.SortOrder)) {
-                var item = App.Mapper.Map<Page, Models.SitemapItem>(page);
-
-                item.Level = level;
-                item.PageTypeName = pageTypes.First(t => t.Id == page.PageTypeId).Title;
-                item.Items = Sort(pages, pageTypes, page.Id, level + 1);
-
-                result.Add(item);
-            }
-            return result;
-        }        
-
-        /// <summary>
-        /// Adds the given model to cache.
-        /// </summary>
-        /// <param name="page">The page</param>
-        private void AddToCache(Page page) {
-            cache.Set(page.Id.ToString(), page);
-            cache.Set($"PageId_{page.SiteId}_{page.Slug}", page.Id);
-            if (!page.ParentId.HasValue && page.SortOrder == 0)
-                cache.Set($"Page_{page.SiteId}", page);
-        }
-
-        /// <summary>
-        /// Removes the given model from cache.
-        /// </summary>
-        /// <param name="page">The page</param>
-        private void RemoveFromCache(Page page) {
-            cache.Remove(page.Id.ToString());
-            cache.Remove($"PageId_{page.SiteId}_{page.Slug}");
-            if (!page.ParentId.HasValue && page.SortOrder == 0)
-                cache.Remove($"Page_{page.SiteId}");
-        }
-
-        /// <summary>
-        /// Removes the specified public sitemap from
-        /// the cache.
-        /// </summary>
-        /// <param name="id">The site id</param>
-        private void InvalidateSitemap(Guid id) {
-            if (cache != null)
-                cache.Remove($"Sitemap_{id}");
-        }        
-    }
-}
+﻿/*
+ * Copyright (c) 2016-2018 Håkan Edling
+ *
+ * This software may be modified and distributed under the terms
+ * of the MIT license.  See the LICENSE file for details.
+ * 
+ * https://github.com/piranhacms/piranha.core
+ * 
+ */
+
+using Microsoft.EntityFrameworkCore;
+using Piranha.Data;
+using Piranha.Services;
+using System;
+using System.Collections;
+using System.Collections.Generic;
+using System.Dynamic;
+using System.Linq;
+using System.Reflection;
+
+namespace Piranha.Repositories
+{
+    public class PageRepository : IPageRepository
+    {
+        private readonly IDb db;
+        private readonly IApi api;
+        private readonly IContentService<Page, PageField, Models.PageBase> contentService;
+        private readonly ICache cache;
+
+        /// <summary>
+        /// Default constructor.
+        /// </summary>
+        /// <param name="api">The current api</param>
+        /// <param name="db">The current db context</param>
+        /// <param name="factory">The content service factory</param>
+        /// <param name="cache">The optional model cache</param>
+        public PageRepository(IApi api, IDb db, IContentServiceFactory factory, ICache cache = null) {
+            this.api = api;
+            this.db = db;
+            this.contentService = factory.CreatePageService();
+            this.cache = cache;
+        }
+
+        /// <summary>
+        /// Creates and initializes a new page of the specified type.
+        /// </summary>
+        /// <returns>The created page</returns>
+        public T Create<T>(string typeId = null) where T : Models.PageBase {
+            if (string.IsNullOrWhiteSpace(typeId))
+                typeId = typeof(T).Name;
+
+            return contentService.Create<T>(api.PageTypes.GetById(typeId));
+        }
+
+        /// <summary>
+        /// Creates and initializes a copy of the given page.
+        /// </summary>
+        /// <returns>The created copy</returns>
+        public T Copy<T>(T originalPage) where T : Models.PageBase {
+            var model = contentService.Create<T>(api.PageTypes.GetById(originalPage.TypeId));
+            model.OriginalPageId = originalPage.Id;
+            model.Slug = null;
+            return model;
+        }
+
+        /// <summary>
+        /// Detaches a copy and initializes it as a standalone page
+        /// </summary>
+        /// <returns>The standalone page</returns>
+        public void Detach<T>(T page) where T : Models.PageBase {
+            Func<T, IList<Extend.Block>> getBlocks = p => {
+                if (p is Models.IPage)
+                    return ((Models.IPage)p).Blocks;
+                else if (p is Models.IDynamicPage)
+                    return ((Models.IDynamicPage)p).Blocks;
+                else
+                    return new List<Extend.Block>();
+            };
+
+            if (!page.OriginalPageId.HasValue) {
+                throw new Exception("Page is not an copy");
+            }
+
+            var model = GetById<T>(page.Id);
+            model.OriginalPageId = null;
+
+            foreach(var pageBlock in getBlocks(model))
+            {
+                pageBlock.Id = Guid.Empty;
+            }
+
+            Save(model);
+        }
+
+        /// <summary>
+        /// Gets all of the available pages for the current site.
+        /// </summary>
+        /// <param name="siteId">The optional site id</param>
+        /// <returns>The pages</returns>
+        public IEnumerable<Models.DynamicPage> GetAll(Guid? siteId = null) {
+            return GetAll<Models.DynamicPage>(siteId);
+        }
+
+        /// <summary>
+        /// Gets all of the available pages for the current site.
+        /// </summary>
+        /// <param name="siteId">The optional site id</param>
+        /// <returns>The pages</returns>
+        public IEnumerable<T> GetAll<T>(Guid? siteId = null) where T : Models.PageBase {
+            if (!siteId.HasValue) {
+                var site = api.Sites.GetDefault();
+
+                if (site != null)
+                    siteId = site.Id;
+            }
+
+            var pages = db.Pages
+                .AsNoTracking()
+                .Where(p => p.SiteId == siteId)
+                .OrderBy(p => p.ParentId)
+                .ThenBy(p => p.SortOrder)
+                .Select(p => p.Id);
+
+            var models = new List<T>();
+
+            foreach (var page in pages) {
+                var model = GetById<T>(page);
+
+                if (model != null)
+                    models.Add(model);
+            }
+            return models;            
+        }
+
+        /// <summary>
+        /// Gets the available blog pages for the current site.
+        /// </summary>
+        /// <param name="siteId">The optional site id</param>
+        /// <returns>The pages</returns>
+        public IEnumerable<Models.DynamicPage> GetAllBlogs(Guid? siteId = null) {
+            return GetAllBlogs<Models.DynamicPage>(siteId);
+        }
+
+        /// <summary>
+        /// Gets the available blog pages for the current site.
+        /// </summary>
+        /// <param name="siteId">The optional site id</param>
+        /// <returns>The pages</returns>
+        public IEnumerable<T> GetAllBlogs<T>(Guid? siteId = null) where T : Models.PageBase {
+            if (!siteId.HasValue) {
+                var site = api.Sites.GetDefault();
+
+                if (site != null)
+                    siteId = site.Id;
+            }
+
+            var pages = db.Pages
+                .AsNoTracking()
+                .Where(p => p.SiteId == siteId && p.ContentType == "Blog")
+                .OrderBy(p => p.ParentId)
+                .ThenBy(p => p.SortOrder)
+                .Select(p => p.Id);
+
+            var models = new List<T>();
+
+            foreach (var page in pages) {
+                var model = GetById<T>(page);
+
+                if (model != null)
+                    models.Add(model);
+            }
+            return models;            
+        }
+
+        /// <summary>
+        /// Gets the site startpage.
+        /// </summary>
+        /// <param name="siteId">The optional site id</param>
+        /// <returns>The page model</returns>
+        public Models.DynamicPage GetStartpage(Guid? siteId = null) {
+            return GetStartpage<Models.DynamicPage>(siteId);
+        }
+
+        /// <summary>
+        /// Gets the site startpage.
+        /// </summary>
+        /// <typeparam name="T">The model type</typeparam>
+        /// <param param name="siteId">The optional site id</param>
+        /// <returns>The page model</returns>
+        public T GetStartpage<T>(Guid? siteId = null) where T : Models.PageBase {
+            if (!siteId.HasValue) {
+                var site = api.Sites.GetDefault();
+                if (site != null)
+                    siteId = site.Id;
+            }
+
+            var page = cache != null ? cache.Get<Page>($"Page_{siteId}") : null;
+
+            if (page == null) {
+                page = db.Pages
+                    .AsNoTracking()
+                    .Include(p => p.Blocks).ThenInclude(b => b.Block).ThenInclude(b => b.Fields)
+                    .Include(p => p.Fields)
+                    .FirstOrDefault(p => p.SiteId == siteId && p.ParentId == null && p.SortOrder == 0);
+
+                if (page != null) {
+                    if (cache != null)
+                        AddToCache(page);
+                }
+            }
+
+            if (page != null) {
+                if (page.OriginalPageId.HasValue)
+                    return MapOriginalPage<T>(page);
+
+                return contentService.Transform<T>(page, api.PageTypes.GetById(page.PageTypeId), Process);
+            }
+            return null;
+        }
+
+        /// <summary>
+        /// Gets the page model with the specified id.
+        /// </summary>
+        /// <param name="id">The unique id</param>
+        /// <returns>The page model</returns>
+        public Models.DynamicPage GetById(Guid id) {
+            return GetById<Models.DynamicPage>(id);
+        }
+
+        /// <summary>
+        /// Gets the page model with the specified id.
+        /// </summary>
+        /// <typeparam name="T">The model type</typeparam>
+        /// <param name="id">The unique id</param>
+        /// <returns>The page model</returns>
+        public T GetById<T>(Guid id) where T : Models.PageBase {
+            var page = cache != null ? cache.Get<Page>(id.ToString()) : null;
+
+            if (page == null) {
+                page = db.Pages
+                    .AsNoTracking()
+                    .Include(p => p.Blocks).ThenInclude(b => b.Block).ThenInclude(b => b.Fields)
+                    .Include(p => p.Fields)
+                    .FirstOrDefault(p => p.Id == id);
+
+                if (page != null) {
+                    if (cache != null)
+                        AddToCache(page);
+                }
+            }
+
+            if (page != null) {
+                if (page.OriginalPageId.HasValue)
+                    return MapOriginalPage<T>(page);
+
+                return contentService.Transform<T>(page, api.PageTypes.GetById(page.PageTypeId), Process);
+            }
+            return null;
+        }
+
+        /// <summary>
+        /// Gets the page model with the specified slug.
+        /// </summary>
+        /// <param name="slug">The unique slug</param>
+        /// <param name="siteId">The optional site id</param>
+        /// <returns>The page model</returns>
+        public Models.DynamicPage GetBySlug(string slug, Guid? siteId = null) {
+            return GetBySlug<Models.DynamicPage>(slug, siteId);
+        }
+
+        /// <summary>
+        /// Gets the page model with the specified slug.
+        /// </summary>
+        /// <typeparam name="T">The model type</typeparam>
+        /// <param name="slug">The unique slug</param>
+        /// <param name="siteId">The optional site id</param>
+        /// <returns>The page model</returns>
+        public T GetBySlug<T>(string slug, Guid? siteId = null) where T : Models.PageBase {
+            if (!siteId.HasValue) {
+                var site = api.Sites.GetDefault();
+                if (site != null)
+                    siteId = site.Id;
+            }
+
+            // See if we can get the page id for the slug from cache.
+            var pageId = cache != null ? cache.Get<Guid?>($"PageId_{siteId}_{slug}") : (Guid?)null;
+
+            if (pageId.HasValue) {
+                // Load the page by id instead
+                return GetById<T>(pageId.Value);
+            } else {
+                // No cache found, load from database
+                var page = db.Pages
+                    .AsNoTracking()
+                    .Include(p => p.Blocks).ThenInclude(b => b.Block).ThenInclude(b => b.Fields)
+                    .Include(p => p.Fields)
+                    .FirstOrDefault(p => p.SiteId == siteId && p.Slug == slug);
+
+                if (page != null) {
+                    if (cache != null)
+                        AddToCache(page);
+
+                    if (page.OriginalPageId.HasValue)
+                        return MapOriginalPage<T>(page);
+
+                    return contentService.Transform<T>(page, api.PageTypes.GetById(page.PageTypeId), Process);
+                }
+                return null;
+            }
+        }
+
+        /// <summary>
+        /// Gets the id for the page with the given slug.
+        /// </summary>
+        /// <param name="slug">The unique slug</param>
+        /// <param name="siteId">The optional page id</param>
+        /// <returns>The id</returns>
+        public Guid? GetIdBySlug(string slug, Guid? siteId = null) {
+            if (!siteId.HasValue) {
+                var site = api.Sites.GetDefault();
+                if (site != null)
+                    siteId = site.Id;
+            }
+
+            // See if we can get the page id for the slug from cache.
+            var pageId = cache != null ? cache.Get<Guid?>($"PageId_{siteId}_{slug}") : (Guid?)null;
+
+            if (pageId.HasValue) {
+                return pageId;
+            } else {
+                // No cache found, load from database
+                var page = db.Pages
+                    .AsNoTracking()
+                    .Include(p => p.Blocks).ThenInclude(b => b.Block).ThenInclude(b => b.Fields)
+                    .Include(p => p.Fields)
+                    .FirstOrDefault(p => p.SiteId == siteId && p.Slug == slug);
+
+                if (page != null) {
+                    if (cache != null)
+                        AddToCache(page);
+                    return page.Id;
+                }                    
+                return null;                
+            }
+        }
+
+        /// <summary>
+        /// Gets the hierachical sitemap structure.
+        /// </summary>
+        /// <param name="id">The optional site id</param>
+        /// <param name="onlyPublished">If only published items should be included</param>
+        /// <returns>The sitemap</returns>
+        public Models.Sitemap GetSitemap(Guid? siteId = null, bool onlyPublished = true) {
+            if (!siteId.HasValue) {
+                var site = api.Sites.GetDefault();
+
+                if (site != null)
+                    siteId = site.Id;
+            }
+
+            if (siteId != null) {
+                var sitemap = onlyPublished && cache != null ? cache.Get<Models.Sitemap>($"Sitemap_{siteId}") : null;
+
+                if (sitemap == null) {
+                    var pages = db.Pages
+                        .AsNoTracking()
+                        .Where(p => p.SiteId == siteId)
+                        .OrderBy(p => p.ParentId)
+                        .ThenBy(p => p.SortOrder)
+                        .ToList();
+
+                    var pageTypes = api.PageTypes.GetAll();
+
+                    if (onlyPublished)
+                        pages = pages.Where(p => p.Published.HasValue).ToList();
+                    sitemap = Sort(pages, pageTypes);
+
+                    if (onlyPublished && cache != null)
+                        cache.Set($"Sitemap_{siteId}", sitemap);
+                }
+                return sitemap;
+            }
+            return null;
+        }
+
+        /// <summary>
+        /// Moves the current page in the structure.
+        /// </summary>
+        /// <typeparam name="T">The model type</typeparam>
+        /// <param name="model">The page to move</param>
+        /// <param name="parentId">The new parent id</param>
+        /// <param name="sortOrder">The new sort order</param>
+        public void Move<T>(T model, Guid? parentId, int sortOrder) where T : Models.PageBase {
+            IEnumerable<Page> oldSiblings = null;
+            IEnumerable<Page> newSiblings = null;
+
+            // Only get siblings if we need to invalidate from cache
+            if (cache != null) {
+                oldSiblings = db.Pages
+                    .Where(p => p.ParentId == model.ParentId && p.Id != model.Id)
+                    .ToList();
+                newSiblings = db.Pages
+                    .Where(p => p.ParentId == parentId)
+                    .ToList();
+            }
+
+            // Remove the old position for the page
+            MovePages(model.Id, model.SiteId, model.ParentId, model.SortOrder + 1, false);
+            // Add room for the new position of the page
+            MovePages(model.Id, model.SiteId, parentId, sortOrder, true);
+
+            // Update the position of the current page
+            var page = db.Pages
+                .FirstOrDefault(p => p.Id == model.Id);
+            page.ParentId = parentId;
+            page.SortOrder = sortOrder;
+
+            db.SaveChanges();
+
+            // Remove all siblings from cache
+            if (cache != null) {
+                foreach (var sibling in oldSiblings)
+                    RemoveFromCache(sibling);
+                foreach (var sibling in newSiblings)
+                    RemoveFromCache(sibling);
+                InvalidateSitemap(model.SiteId);
+            }
+        }
+
+        /// <summary>
+        /// Saves the given page model
+        /// </summary>
+        /// <param name="model">The page model</param>
+        public void Save<T>(T model) where T : Models.PageBase {
+            var type = api.PageTypes.GetById(model.TypeId);
+
+            if (type != null) {
+                // Ensure that we have a slug
+                if (string.IsNullOrWhiteSpace(model.Slug)) {
+                    var prefix = "";
+
+                    // Check if we should generate hierarchical slugs
+                    using (var config = new Config(api)) {
+                        if (config.HierarchicalPageSlugs && model.ParentId.HasValue) {
+                            var parentSlug = db.Pages
+                                .AsNoTracking()
+                                .FirstOrDefault(p => p.Id == model.ParentId)?.Slug;
+
+                            if (!string.IsNullOrWhiteSpace(parentSlug)) {
+                                prefix = parentSlug + "/";
+                            }
+                        }
+                        model.Slug = prefix + Utils.GenerateSlug(model.NavigationTitle != null ? model.NavigationTitle : model.Title);
+                    }
+                } else model.Slug = Utils.GenerateSlug(model.Slug);
+
+                // Set content type
+                model.ContentType = type.ContentTypeId;
+
+                var page = db.Pages
+                    .Include(p => p.Blocks).ThenInclude(b => b.Block).ThenInclude(b => b.Fields)
+                    .Include(p => p.Fields)
+                    .FirstOrDefault(p => p.Id == model.Id);
+
+                if (model.OriginalPageId.HasValue) {
+                    var originalPageIsCopy = db.Pages.FirstOrDefault(p => p.Id == model.OriginalPageId)?.OriginalPageId.HasValue ?? false;
+                    if (originalPageIsCopy) {
+                        throw new Exception("Can not set copy of an copy");
+                    }
+
+                    var originalPageType = db.Pages.FirstOrDefault(p => p.Id == model.OriginalPageId)?.PageTypeId;
+                    if (originalPageType != model.TypeId) {
+                        throw new Exception("Copy can not have a different content type");
+                    }
+
+                    // Transform the model
+                    if (page == null) {
+                        page = new Page() {
+                            Id = model.Id != Guid.Empty ? model.Id : Guid.NewGuid(),
+                        };
+
+                        db.Pages.Add(page);
+
+                        // Make room for the new page
+                        MovePages(page.Id, model.SiteId, model.ParentId, model.SortOrder, true);
+                    } else {
+                        // Check if the page has been moved
+                        if (page.ParentId != model.ParentId || page.SortOrder != model.SortOrder) {
+                            // Remove the old position for the page
+                            MovePages(page.Id, page.SiteId, page.ParentId, page.SortOrder + 1, false);
+                            // Add room for the new position of the page
+                            MovePages(page.Id, model.SiteId, model.ParentId, model.SortOrder, true);
+                        }
+                    }
+
+                    page.PageTypeId = model.TypeId;
+                    page.OriginalPageId = model.OriginalPageId;
+                    page.SiteId = model.SiteId;
+                    page.Title = model.Title;
+                    page.NavigationTitle = model.NavigationTitle;
+                    page.Slug = model.Slug;
+                    page.ParentId = model.ParentId;
+                    page.SortOrder = model.SortOrder;
+                    page.IsHidden = model.IsHidden;
+                    page.Route = model.Route;
+
+                    db.SaveChanges();
+                    if (cache != null)
+                        RemoveFromCache(page);
+
+                    InvalidateSitemap(model.SiteId);
+                    return;
+                }
+
+                // Transform the model
+                if (page == null) {
+                    page = new Page() {
+                        Id = model.Id != Guid.Empty ? model.Id : Guid.NewGuid(),
+                        ParentId = model.ParentId,
+                        SortOrder = model.SortOrder,
+                        PageTypeId = model.TypeId,
+                        Created = DateTime.Now,
+                        LastModified = DateTime.Now
+                    };
+                    db.Pages.Add(page);
+                    model.Id = page.Id;
+
+                    // Make room for the new page
+                    MovePages(page.Id, model.SiteId, model.ParentId, model.SortOrder, true);                    
+                } else {
+                    // Check if the page has been moved
+                    if (page.ParentId != model.ParentId || page.SortOrder != model.SortOrder) {
+                        // Remove the old position for the page
+                        MovePages(page.Id, page.SiteId, page.ParentId, page.SortOrder + 1, false);
+                        // Add room for the new position of the page
+                        MovePages(page.Id, model.SiteId, model.ParentId, model.SortOrder, true);
+                    }                    
+                    page.LastModified = DateTime.Now;
+                }
+
+                page = contentService.Transform<T>(model, type, page);
+
+                // Transform blocks
+                IList<Extend.Block> blockModels = null;
+                if (model is Models.IPage)
+                    blockModels = ((Models.IPage)model).Blocks;
+                else if (model is Models.IDynamicPage)
+                    blockModels = ((Models.IDynamicPage)model).Blocks;
+
+                if (blockModels != null && blockModels.Count > 0) {
+                    var blocks = contentService.TransformBlocks(blockModels);
+                    var current = blocks.Select(b => b.Id).ToArray();
+
+                    // Delete removed blocks
+                    var removed = page.Blocks
+                        .Where(b => !current.Contains(b.BlockId) && !b.Block.IsReusable)
+                        .Select(b => b.Block);
+                    db.Blocks.RemoveRange(removed);
+
+                    // Delete the old page blocks
+                    page.Blocks.Clear();
+
+                    // Now map the new block
+                    for (var n = 0; n < blocks.Count; n++) {
+                        var block = db.Blocks
+                            .Include(b => b.Fields)
+                            .FirstOrDefault(b => b.Id == blocks[n].Id);
+                        if (block == null) {
+                            block = new Block() {
+                                Id = blocks[n].Id != Guid.Empty ? blocks[n].Id : Guid.NewGuid(),
+                                Created = DateTime.Now
+                            };
+                            db.Blocks.Add(block);
+                        }
+                        block.CLRType = blocks[n].CLRType;
+                        block.IsReusable = blocks[n].IsReusable;
+                        block.Title = blocks[n].Title;
+                        block.LastModified = DateTime.Now;
+
+                        var currentFields = blocks[n].Fields.Select(f => f.FieldId).Distinct();
+                        var removedFields = block.Fields.Where(f => !currentFields.Contains(f.FieldId));
+                        db.BlockFields.RemoveRange(removedFields);
+
+                        foreach (var newField in blocks[n].Fields) {
+                            var field = block.Fields.FirstOrDefault(f => f.FieldId == newField.FieldId);
+                            if (field == null) {
+                                field = new BlockField() {
+                                    Id = newField.Id != Guid.Empty ? newField.Id : Guid.NewGuid(),
+                                    BlockId = block.Id,
+                                    FieldId = newField.FieldId
+                                };
+                                db.BlockFields.Add(field);
+                                block.Fields.Add(field);
+                            }
+                            field.SortOrder = newField.SortOrder;
+                            field.CLRType = newField.CLRType;
+                            field.Value = newField.Value;
+                        }
+
+                        // Create the page block
+                        page.Blocks.Add(new PageBlock() {
+                            Id = Guid.NewGuid(),
+                            BlockId = block.Id,
+                            Block = block,
+                            PageId = page.Id,
+                            SortOrder = n
+                        });
+                    }
+                }
+                db.SaveChanges();
+
+                if (cache != null)
+                    RemoveFromCache(page);
+                InvalidateSitemap(model.SiteId);
+            }
+        }
+
+        /// <summary>
+        /// Deletes the model with the specified id.
+        /// </summary>
+        /// <param name="id">The unique id</param>
+        public virtual void Delete(Guid id) {
+            var model = db.Pages
+                .Include(p => p.Blocks).ThenInclude(b => b.Block).ThenInclude(b => b.Fields)
+                .Include(p => p.Fields)
+                .FirstOrDefault(p => p.Id == id);
+
+            if (model != null) {
+                // Make sure this page isn't copied
+                var copyCount = db.Pages.Count(p => p.OriginalPageId == model.Id);
+                if (copyCount > 0)
+                    throw new Exception("Can not delete page because it has copies");
+                
+                // Remove all blocks that are not reusable
+                foreach (var pageBlock in model.Blocks) {
+                    if (!pageBlock.Block.IsReusable)
+                        db.Blocks.Remove(pageBlock.Block);
+                }
+
+                // Remove the main page.
+                db.Pages.Remove(model);
+
+                // Move all remaining pages after this page in the site structure.
+                MovePages(id, model.SiteId, model.ParentId, model.SortOrder + 1, false);
+
+                db.SaveChanges();
+
+                // Check if we have the page in cache, and if so remove it
+                if (cache != null) {
+                    var page = cache.Get<Page>(model.Id.ToString());
+                    if (page != null)
+                        RemoveFromCache(page);
+                    InvalidateSitemap(model.SiteId);
+                }   
+            }
+        }
+
+        /// <summary>
+        /// Deletes the given model.
+        /// </summary>
+        /// <param name="model">The model</param>
+        public virtual void Delete<T>(T model) where T : Models.PageBase {
+            Delete(model.Id);
+        }
+
+        /// <summary>
+        /// Performs additional processing and loads related models.
+        /// </summary>
+        /// <param name="page">The source page</param>
+        /// <param name="model">The targe model</param>
+        private void Process<T>(Data.Page page, T model) where T : Models.PageBase {
+            if (page.Blocks.Count > 0) {
+                var blocks = page.Blocks
+                    .OrderBy(b => b.SortOrder)
+                    .Select(b => b.Block)
+                    .ToList();
+
+                if (model is Models.IPage)
+                    ((Models.IPage)model).Blocks = contentService.TransformBlocks(blocks);
+                else if (model is Models.IDynamicPage)
+                    ((Models.IDynamicPage)model).Blocks = contentService.TransformBlocks(blocks);
+            }
+        }        
+
+        /// <summary>
+        /// Moves the pages around. This is done when a page is deleted or moved in the structure.
+        /// </summary>
+        /// <param name="pageId">The id of the page that is moved</param>
+        /// <param name="siteId">The site id</param>
+        /// <param name="parentId">The parent id</param>
+        /// <param name="sortOrder">The sort order</param>
+        /// <param name="increase">If sort order should be increase or decreased</param>
+        private void MovePages(Guid pageId, Guid siteId, Guid? parentId, int sortOrder, bool increase) {
+            var pages = db.Pages
+                .Where(p => p.SiteId == siteId && p.ParentId == parentId && p.SortOrder >= sortOrder && p.Id != pageId)
+                .ToList();
+
+            foreach (var page in pages)
+                page.SortOrder = increase ? page.SortOrder + 1 : page.SortOrder - 1;
+        }
+
+        /// <summary>
+        /// Updates the LastModified date of the pages and
+        /// removes it from the cache.
+        /// </summary>
+        /// <param name="pages">The id of the pages</param>
+        internal void Touch(params Guid[] pages) {
+            var models = db.Pages
+                .Where(p => pages.Contains(p.Id))
+                .ToArray();
+
+            foreach (var page in models) {
+                page.LastModified = DateTime.Now;
+                db.SaveChanges();
+                RemoveFromCache(page);
+            }
+        }
+
+        /// <summary>
+        /// Internal method for getting the data page by id.
+        /// </summary>
+        /// <param name="id">The unique id</param>
+        /// <returns>The page</returns>
+        internal Page GetPageById(Guid id) {
+            var page = cache != null ? cache.Get<Page>(id.ToString()) : null;
+
+            if (page == null) {
+                page = db.Pages
+                    .AsNoTracking()
+                    .Include(p => p.Blocks).ThenInclude(b => b.Block).ThenInclude(b => b.Fields)
+                    .Include(p => p.Fields)
+                    .FirstOrDefault(p => p.Id == id);
+
+                if (page != null) {
+                    if (cache != null)
+                        AddToCache(page);
+                }
+            }
+            return page;
+        }
+
+        private T MapOriginalPage<T>(Page page) where T : Models.PageBase {
+            var originalPage = GetById<T>(page.OriginalPageId.Value);
+            if (originalPage == null)
+                return null;
+            return SetOriginalPageProperties(originalPage, page);
+        }
+
+        private T SetOriginalPageProperties<T>(T originalPage, Page page) where T : Models.PageBase {
+            originalPage.Id = page.Id;
+            originalPage.SiteId = page.SiteId;
+            originalPage.Title = page.Title;
+            originalPage.NavigationTitle = page.NavigationTitle;
+            originalPage.Slug = page.Slug;
+            originalPage.ParentId = page.ParentId;
+            originalPage.SortOrder = page.SortOrder;
+            originalPage.IsHidden = page.IsHidden;
+            originalPage.Route = page.Route;
+            originalPage.OriginalPageId = page.OriginalPageId;
+            return originalPage;
+        }
+
+        /// <summary>
+        /// Sorts the items.
+        /// </summary>
+        /// <param name="pages">The full page list</param>
+        /// <param name="parentId">The current parent id</param>
+        /// <returns>The sitemap</returns>
+        private Models.Sitemap Sort(IEnumerable<Page> pages, IEnumerable<Models.PageType> pageTypes, Guid? parentId = null, int level = 0) {
+            var result = new Models.Sitemap();
+
+            foreach (var page in pages.Where(p => p.ParentId == parentId).OrderBy(p => p.SortOrder)) {
+                var item = App.Mapper.Map<Page, Models.SitemapItem>(page);
+
+                item.Level = level;
+                item.PageTypeName = pageTypes.First(t => t.Id == page.PageTypeId).Title;
+                item.Items = Sort(pages, pageTypes, page.Id, level + 1);
+
+                result.Add(item);
+            }
+            return result;
+        }        
+
+        /// <summary>
+        /// Adds the given model to cache.
+        /// </summary>
+        /// <param name="page">The page</param>
+        private void AddToCache(Page page) {
+            cache.Set(page.Id.ToString(), page);
+            cache.Set($"PageId_{page.SiteId}_{page.Slug}", page.Id);
+            if (!page.ParentId.HasValue && page.SortOrder == 0)
+                cache.Set($"Page_{page.SiteId}", page);
+        }
+
+        /// <summary>
+        /// Removes the given model from cache.
+        /// </summary>
+        /// <param name="page">The page</param>
+        private void RemoveFromCache(Page page) {
+            cache.Remove(page.Id.ToString());
+            cache.Remove($"PageId_{page.SiteId}_{page.Slug}");
+            if (!page.ParentId.HasValue && page.SortOrder == 0)
+                cache.Remove($"Page_{page.SiteId}");
+        }
+
+        /// <summary>
+        /// Removes the specified public sitemap from
+        /// the cache.
+        /// </summary>
+        /// <param name="id">The site id</param>
+        private void InvalidateSitemap(Guid id) {
+            if (cache != null)
+                cache.Remove($"Sitemap_{id}");
+        }        
+    }
+}