--- conflicted
+++ resolved
@@ -9,7 +9,6 @@
       "sv-SE": "Innehåll"
     }
   },
-<<<<<<< HEAD
   "Content type": {
     "Values": {
       "sv-SE": "Innehållstyp"
@@ -30,14 +29,9 @@
       "sv-SE": "Höjd"
     }
   },
-  "Last modified": {
-    "Values": {
-      "sv-SE": "Senast ändrad"
-=======
   "Edit": {
     "Values": {
       "sv-SE": "Redigera"
->>>>>>> 2f6629b3
     }
   },
   "Logout": {
@@ -80,15 +74,14 @@
       "sv-SE": "System"
     }
   },
-<<<<<<< HEAD
   "Update": {
     "Values": {
       "sv-SE": "Uppdatera"
-=======
+    }
+  },
   "Type": {
     "Values": {
       "sv-SE": "Typ"
->>>>>>> 2f6629b3
     }
   },
   "Version": {
