/*
 * Copyright (c) 2019 Håkan Edling
 *
 * This software may be modified and distributed under the terms
 * of the MIT license.  See the LICENSE file for details.
 *
 * https://github.com/piranhacms/piranha.core
 *
 */

using System;
using System.ComponentModel.DataAnnotations;
using System.Linq;
using System.Threading.Tasks;
using Piranha.Models;
using Piranha.Manager.Models;
using System.IO;

namespace Piranha.Manager.Services
{
    public class MediaService
    {
        private readonly IApi _api;

        /// <summary>
        /// Default constructor.
        /// </summary>
        /// <param name="api">The default api</param>
        public MediaService(IApi api)
        {
            _api = api;
        }

        /// <summary>
        /// Get media model by media id
        /// </summary>
        /// <param name="id">Media IDidparam>
        /// <returns>Model</returns>
        public async Task<MediaListModel.MediaItem> GetById(Guid id)
        {
            var media = await _api.Media.GetByIdAsync(id);
            if (media == null)
                return null;

            return new MediaListModel.MediaItem
            {
                Id = media.Id,
                Type = media.Type.ToString(),
                Filename = media.Filename,
                PublicUrl = media.PublicUrl.Replace("~", ""),
                ContentType = media.ContentType,
                Size = Utils.FormatByteSize(media.Size),
                Width = media.Width,
                Height = media.Height,
                LastModified = media.LastModified.ToString("yyyy-MM-dd")
            };
        }

        /// <summary>
        /// Gets the list model for the specified folder, or the root
        /// folder if to folder id is given.
        /// </summary>
        /// <param name="folderId">The optional folder id</param>
        /// <returns>The list model</returns>
        public async Task<MediaListModel> GetList(Guid? folderId = null, MediaType? filter = null)
        {
            var model = new MediaListModel
            {
                CurrentFolderId = folderId,
                ParentFolderId = null
            };

            if (folderId.HasValue)
            {
                var folder = await _api.Media.GetFolderByIdAsync(folderId.Value);
                if (folder != null)
                {
                    model.ParentFolderId = folder.ParentId;
                }
            }

            model.Media = (await _api.Media.GetAllAsync(folderId))
                .Select(m => new MediaListModel.MediaItem
                {
                    Id = m.Id,
                    Type = m.Type.ToString(),
                    Filename = m.Filename,
                    PublicUrl = m.PublicUrl.Replace("~", ""),
                    ContentType = m.ContentType,
                    Size = Utils.FormatByteSize(m.Size),
                    Width = m.Width,
                    Height = m.Height,
                    LastModified = m.LastModified.ToString("yyyy-MM-dd")
                }).ToList();

            if (filter.HasValue)
            {
                model.Media = model.Media
                    .Where(m => m.Type == filter.Value.ToString())
                    .ToList();
            }

            var structure = await _api.Media.GetStructureAsync();
            model.Folders = structure.GetPartial(folderId)
                .Select(f => new MediaListModel.FolderItem
                {
                    Id = f.Id,
                    Name = f.Name
                }).ToList();

            foreach (var folder in model.Folders)
            {
                //
                // TODO: Optimize, we don't need all this data
                //
                folder.ItemCount = (await _api.Media.GetAllAsync(folder.Id)).Count() + structure.GetPartial(folder.Id).Count();
            }
            return model;
        }

        public async Task SaveFolder(MediaFolderModel model)
        {
            await _api.Media.SaveFolderAsync(new MediaFolder
            {
                ParentId = model.ParentId,
                Name = model.Name
            });
        }

<<<<<<< HEAD
        public async Task<Guid?> DeleteFolder(Guid id)
        {
            var folder = await _api.Media.GetFolderByIdAsync(id);

            if (folder != null)
            {
                await _api.Media.DeleteFolderAsync(folder);
                return folder.ParentId;
            }
            return null;
=======
        /// <summary>
        /// Save or update media assets to storage
        /// </summary>
        /// <param name="model">Upload model</param>
        /// <returns>The number of upload managed to be saved or updated</returns>
        public async Task<int> SaveMedia(MediaUploadModel model)
        {
            var uploaded = 0;

            // Go through all of the uploaded files
            foreach (var upload in model.Uploads)
            {
                if (upload.Length > 0 && !string.IsNullOrWhiteSpace(upload.ContentType))
                {
                    using (var stream = upload.OpenReadStream())
                    {
                        await _api.Media.SaveAsync(new StreamMediaContent
                        {
                            Id = model.Uploads.Count() == 1 ? model.Id : null,
                            FolderId = model.ParentId,
                            Filename = Path.GetFileName(upload.FileName),
                            Data = stream
                        });
                        uploaded++;
                    }
                }
            }

            return uploaded;
>>>>>>> ae047d37
        }
    }
}<|MERGE_RESOLUTION|>--- conflicted
+++ resolved
@@ -127,7 +127,6 @@
             });
         }
 
-<<<<<<< HEAD
         public async Task<Guid?> DeleteFolder(Guid id)
         {
             var folder = await _api.Media.GetFolderByIdAsync(id);
@@ -138,7 +137,8 @@
                 return folder.ParentId;
             }
             return null;
-=======
+        }
+
         /// <summary>
         /// Save or update media assets to storage
         /// </summary>
@@ -168,7 +168,6 @@
             }
 
             return uploaded;
->>>>>>> ae047d37
         }
     }
 }